/*
 * Copyright (c) 2022 Nordic Semiconductor ASA
 *
 * SPDX-License-Identifier: LicenseRef-Nordic-5-Clause
 */

#include "le_audio.h"

#include <zephyr/bluetooth/bluetooth.h>
#include <zephyr/bluetooth/audio/audio.h>
/* TODO: Remove when a get_info function is implemented in host */
#include <../subsys/bluetooth/audio/endpoint.h>

#include "macros_common.h"
#include "ctrl_events.h"
#include "audio_datapath.h"

#include <zephyr/logging/log.h>
LOG_MODULE_REGISTER(bis_gateway, CONFIG_BLE_LOG_LEVEL);

BUILD_ASSERT(CONFIG_BT_AUDIO_BROADCAST_SRC_STREAM_COUNT <= 2,
	     "A maximum of two streams are currently supported");

#define HCI_ISO_BUF_ALLOC_PER_CHAN 2

/* For being able to dynamically define iso_tx_pools */
#define NET_BUF_POOL_ITERATE(i, _)                                                                 \
	NET_BUF_POOL_FIXED_DEFINE(iso_tx_pool_##i, HCI_ISO_BUF_ALLOC_PER_CHAN,                     \
				  BT_ISO_SDU_BUF_SIZE(CONFIG_BT_ISO_TX_MTU), 8, NULL);
#define NET_BUF_POOL_PTR_ITERATE(i, ...) IDENTITY(&iso_tx_pool_##i)
LISTIFY(CONFIG_BT_AUDIO_BROADCAST_SRC_STREAM_COUNT, NET_BUF_POOL_ITERATE, (;))

/* clang-format off */
static struct net_buf_pool *iso_tx_pools[] = { LISTIFY(CONFIG_BT_AUDIO_BROADCAST_SRC_STREAM_COUNT,
						       NET_BUF_POOL_PTR_ITERATE, (,)) };
/* clang-format on */

static struct bt_audio_broadcast_source *broadcast_source;

static struct bt_audio_stream audio_streams[CONFIG_BT_AUDIO_BROADCAST_SRC_STREAM_COUNT];
static struct bt_audio_stream *audio_streams_p[ARRAY_SIZE(audio_streams)];

static struct bt_audio_lc3_preset lc3_preset = BT_AUDIO_LC3_BROADCAST_PRESET_NRF5340_AUDIO;

static atomic_t iso_tx_pool_alloc[CONFIG_BT_AUDIO_BROADCAST_SRC_STREAM_COUNT];
static bool delete_broadcast_src;
static uint32_t seq_num[CONFIG_BT_AUDIO_BROADCAST_SRC_STREAM_COUNT];

static struct bt_le_ext_adv *adv;

static bool is_iso_buffer_full(uint8_t idx)
{
	/* net_buf_alloc allocates buffers for APP->NET transfer over HCI RPMsg,
	 * but when these buffers are released it is not guaranteed that the
	 * data has actually been sent. The data might be qued on the NET core,
	 * and this can cause delays in the audio.
	 * When stream_sent_cb() is called the data has been sent.
	 * Data will be discarded if allocation becomes too high, to avoid audio delays.
	 * If the NET and APP core operates in clock sync, discarding should not occur.
	 */

	if (atomic_get(&iso_tx_pool_alloc[idx]) >= HCI_ISO_BUF_ALLOC_PER_CHAN) {
		return true;
	}

	return false;
}

static int get_stream_index(struct bt_audio_stream *stream, uint8_t *index)
{
	for (int i = 0; i < ARRAY_SIZE(audio_streams); i++) {
		if (&audio_streams[i] == stream) {
			*index = i;
			return 0;
		}
	}

	LOG_WRN("Stream %p not found", (void *)stream);

	return -EINVAL;
}

static void stream_sent_cb(struct bt_audio_stream *stream)
{
	static uint32_t sent_cnt[ARRAY_SIZE(audio_streams)];
	uint8_t index;

	get_stream_index(stream, &index);

	if (atomic_get(&iso_tx_pool_alloc[index])) {
		atomic_dec(&iso_tx_pool_alloc[index]);
	} else {
		LOG_WRN("Decreasing atomic variable for stream %d failed", index);
	}

	sent_cnt[index]++;

	if ((sent_cnt[index] % 1000U) == 0U) {
		LOG_DBG("Sent %d total ISO packets on stream %d", sent_cnt[index], index);
	}
}

static void stream_started_cb(struct bt_audio_stream *stream)
{
	int ret;
	uint8_t index;

	get_stream_index(stream, &index);
	seq_num[index] = 0;

	ret = ctrl_events_le_audio_event_send(LE_AUDIO_EVT_STREAMING);
	ERR_CHK(ret);

	LOG_INF("Broadcast source %p started", (void *)stream);
}

static void stream_stopped_cb(struct bt_audio_stream *stream)
{
	int ret;

	ret = ctrl_events_le_audio_event_send(LE_AUDIO_EVT_NOT_STREAMING);
	ERR_CHK(ret);

	LOG_INF("Broadcast source %p stopped", (void *)stream);

	if (delete_broadcast_src && broadcast_source != NULL) {
		ret = bt_audio_broadcast_source_delete(broadcast_source);
		if (ret) {
			LOG_ERR("Unable to delete broadcast source %p", (void *)stream);
			delete_broadcast_src = false;
			return;
		}

		broadcast_source = NULL;

		LOG_INF("Broadcast source %p deleted", (void *)stream);

		delete_broadcast_src = false;
	}
}

static struct bt_audio_stream_ops stream_ops = { .sent = stream_sent_cb,
						 .started = stream_started_cb,
						 .stopped = stream_stopped_cb };

static int adv_create(void)
{
	int ret;

	/* Broadcast Audio Streaming Endpoint advertising data */
	NET_BUF_SIMPLE_DEFINE(ad_buf, BT_UUID_SIZE_16 + BT_AUDIO_BROADCAST_ID_SIZE);
	NET_BUF_SIMPLE_DEFINE(base_buf, 128);
	struct bt_data ext_ad[2];
	struct bt_data per_ad;
	uint32_t broadcast_id;
	char name[] = CONFIG_BT_DEVICE_NAME;

	/* Create a non-connectable non-scannable advertising set */
	ret = bt_le_ext_adv_create(BT_LE_EXT_ADV_NCONN_NAME, NULL, &adv);
	if (ret) {
		LOG_ERR("Unable to create extended advertising set: %d", ret);
		return ret;
	}

	/* Set periodic advertising parameters */
	ret = bt_le_per_adv_set_param(adv, BT_LE_PER_ADV_DEFAULT);
	if (ret) {
		LOG_ERR("Failed to set periodic advertising parameters (ret %d)", ret);
		return ret;
	}
	ret = bt_audio_broadcast_source_get_id(broadcast_source, &broadcast_id);
	if (ret) {
		LOG_ERR("Unable to get broadcast ID: %d", ret);
		return ret;
	}

	/* Setup extended advertising data */
	net_buf_simple_add_le16(&ad_buf, BT_UUID_BROADCAST_AUDIO_VAL);
	net_buf_simple_add_le24(&ad_buf, broadcast_id);

	ext_ad[0].type = BT_DATA_BROADCAST_NAME;
	ext_ad[0].data = name;
	ext_ad[0].data_len = strlen(name);

	ext_ad[1].type = BT_DATA_SVC_DATA16;
	ext_ad[1].data_len = ad_buf.len;
	ext_ad[1].data = ad_buf.data;

	ret = bt_le_ext_adv_set_data(adv, ext_ad, ARRAY_SIZE(ext_ad), NULL, 0);
	if (ret) {
		LOG_ERR("Failed to set extended advertising data: %d", ret);
		return ret;
	}

	/* Setup periodic advertising data */
	ret = bt_audio_broadcast_source_get_base(broadcast_source, &base_buf);
	if (ret) {
		LOG_ERR("Failed to get encoded BASE: %d", ret);
		return ret;
	}

	per_ad.type = BT_DATA_SVC_DATA16;
	per_ad.data_len = base_buf.len;
	per_ad.data = base_buf.data;

	ret = bt_le_per_adv_set_data(adv, &per_ad, 1);
	if (ret) {
		LOG_ERR("Failed to set periodic advertising data: %d", ret);
		return ret;
	}

	return 0;
}

static int initialize(void)
{
	int ret;
	static bool initialized;

	if (initialized) {
		LOG_WRN("Already initialized");
		return -EALREADY;
	}
<<<<<<< HEAD

	for (int i = 0; i < ARRAY_SIZE(streams); i++) {
		audio_streams_p[i] = &audio_streams[i];
		audio_streams[i].ops = &stream_ops;
	}

	LOG_DBG("Creating broadcast source");

	ret = bt_audio_broadcast_source_create(streams_p, ARRAY_SIZE(streams_p), &lc3_preset.codec,
					       &lc3_preset.qos, &broadcast_source);
	if (ret) {
		LOG_ERR("Failed to create broadcast source, ret: %d", ret);
		return ret;
	}

=======

	for (int i = 0; i < ARRAY_SIZE(streams); i++) {
		streams_p[i] = &streams[i];
		streams[i].ops = &stream_ops;
	}

	LOG_DBG("Creating broadcast source");

	ret = bt_audio_broadcast_source_create(streams_p, ARRAY_SIZE(streams_p), &lc3_preset.codec,
					       &lc3_preset.qos, &broadcast_source);
	if (ret) {
		LOG_ERR("Failed to create broadcast source, ret: %d", ret);
		return ret;
	}

>>>>>>> 8aa8adef
	/* Create advertising set */
	ret = adv_create();

	if (ret) {
		LOG_ERR("Failed to create advertising set");
		return ret;
	}

	initialized = true;
	return 0;
<<<<<<< HEAD
}

int le_audio_switch_sync_stream_cb(void)
{
	return 0;
}

int le_audio_user_defined_button_press(le_audio_button_pressed_cb user_defined)
{
	int ret;

	if (user_defined == NULL) {
		return -ECANCELED;
	}

	ret = user_defined();

	return ret;
=======
>>>>>>> 8aa8adef
}

int le_audio_config_get(uint32_t *bitrate, uint32_t *sampling_rate)
{
	LOG_WRN("Not possible to get config on broadcast source");
	return -ENXIO;
}

int le_audio_set_active_stream(unsigned int new_active_stream_index)
{
	return 0;
}

int le_audio_get_active_stream(unsigned int *new_active_stream_index)
{
	return 0;
}

unsigned int le_audio_get_number_streams(void)
{
	return 0;
}

int le_audio_volume_up(void)
{
	LOG_WRN("Not possible to increase volume on/from broadcast source");
	return -ENXIO;
}

int le_audio_volume_down(void)
{
	LOG_WRN("Not possible to decrease volume on/from broadcast source");
	return -ENXIO;
}

int le_audio_volume_mute(void)
{
	LOG_WRN("Not possible to mute volume on/from broadcast source");
	return -ENXIO;
}

int le_audio_play(void)
{
	int ret;

	ret = bt_audio_broadcast_source_start(broadcast_source, adv);
	if (ret) {
		LOG_WRN("Failed to start broadcast, ret: %d", ret);
	}

	return ret;
}

int le_audio_pause(void)
{
	int ret;

	ret = bt_audio_broadcast_source_stop(broadcast_source);
	if (ret) {
		LOG_WRN("Failed to stop broadcast, ret: %d", ret);
	}

	return ret;
}

int le_audio_send(uint8_t const *const data, size_t size)
{
	int ret;
	static bool wrn_printed[CONFIG_BT_AUDIO_BROADCAST_SRC_STREAM_COUNT];
	struct net_buf *buf;
	size_t num_streams = ARRAY_SIZE(audio_streams);
	size_t data_size = size / num_streams;

	for (int i = 0; i < num_streams; i++) {
		if (audio_streams[i].ep->status.state != BT_AUDIO_EP_STATE_STREAMING) {
			LOG_DBG("Stream %d not in streaming state", i);
			continue;
		}

		if (is_iso_buffer_full(i)) {
			if (!wrn_printed[i]) {
				LOG_WRN("HCI ISO TX overrun on ch %d - Single print", i);
				wrn_printed[i] = true;
			}

			return -ENOMEM;
		}

		wrn_printed[i] = false;

		buf = net_buf_alloc(iso_tx_pools[i], K_NO_WAIT);
		if (buf == NULL) {
			/* This should never occur because of the is_iso_buffer_full() check */
			LOG_WRN("Out of TX buffers");
			return -ENOMEM;
		}

		net_buf_reserve(buf, BT_ISO_CHAN_SEND_RESERVE);
		net_buf_add_mem(buf, &data[i * data_size], data_size);

		atomic_inc(&iso_tx_pool_alloc[i]);

		ret = bt_audio_stream_send(&audio_streams[i], buf, seq_num[i]++,
					   BT_ISO_TIMESTAMP_NONE);
		if (ret < 0) {
			LOG_WRN("Failed to send audio data: %d", ret);
			net_buf_unref(buf);
			atomic_dec(&iso_tx_pool_alloc[i]);
			return ret;
		}
	}

#if (CONFIG_AUDIO_SOURCE_I2S)
	struct bt_iso_tx_info tx_info = { 0 };

	ret = bt_iso_chan_get_tx_sync(audio_streams[0].iso, &tx_info);

	if (ret) {
		LOG_DBG("Error getting ISO TX anchor point: %d", ret);
	} else {
		audio_datapath_sdu_ref_update(tx_info.ts);
	}
#endif

	return 0;
}

int le_audio_enable(le_audio_receive_cb recv_cb)
{
	int ret;

	ret = initialize();
	if (ret) {
		LOG_ERR("Failed to initialize");
		return ret;
	}

	/* Start extended advertising */
	ret = bt_le_ext_adv_start(adv, BT_LE_EXT_ADV_START_DEFAULT);
	if (ret) {
		LOG_ERR("Failed to start extended advertising: %d", ret);
		return ret;
	}

	/* Enable Periodic Advertising */
	ret = bt_le_per_adv_start(adv);
	if (ret) {
		LOG_ERR("Failed to enable periodic advertising: %d", ret);
		return ret;
	}

	LOG_DBG("Starting broadcast source");

	ret = bt_audio_broadcast_source_start(broadcast_source, adv);
	if (ret) {
		return ret;
	}

	LOG_DBG("LE Audio enabled");

	return 0;
}

int le_audio_disable(void)
{
	int ret;

	if (audio_streams[0].ep->status.state == BT_AUDIO_EP_STATE_STREAMING) {
		/* Deleting broadcast source in stream_stopped_cb() */
		delete_broadcast_src = true;

		ret = bt_audio_broadcast_source_stop(broadcast_source);
		if (ret) {
			return ret;
		}
	} else if (broadcast_source != NULL) {
		ret = bt_audio_broadcast_source_delete(broadcast_source);
		if (ret) {
			return ret;
		}

		broadcast_source = NULL;
	}

	LOG_DBG("LE Audio disabled");

	return 0;
}<|MERGE_RESOLUTION|>--- conflicted
+++ resolved
@@ -221,23 +221,6 @@
 		LOG_WRN("Already initialized");
 		return -EALREADY;
 	}
-<<<<<<< HEAD
-
-	for (int i = 0; i < ARRAY_SIZE(streams); i++) {
-		audio_streams_p[i] = &audio_streams[i];
-		audio_streams[i].ops = &stream_ops;
-	}
-
-	LOG_DBG("Creating broadcast source");
-
-	ret = bt_audio_broadcast_source_create(streams_p, ARRAY_SIZE(streams_p), &lc3_preset.codec,
-					       &lc3_preset.qos, &broadcast_source);
-	if (ret) {
-		LOG_ERR("Failed to create broadcast source, ret: %d", ret);
-		return ret;
-	}
-
-=======
 
 	for (int i = 0; i < ARRAY_SIZE(streams); i++) {
 		streams_p[i] = &streams[i];
@@ -253,7 +236,6 @@
 		return ret;
 	}
 
->>>>>>> 8aa8adef
 	/* Create advertising set */
 	ret = adv_create();
 
@@ -264,27 +246,6 @@
 
 	initialized = true;
 	return 0;
-<<<<<<< HEAD
-}
-
-int le_audio_switch_sync_stream_cb(void)
-{
-	return 0;
-}
-
-int le_audio_user_defined_button_press(le_audio_button_pressed_cb user_defined)
-{
-	int ret;
-
-	if (user_defined == NULL) {
-		return -ECANCELED;
-	}
-
-	ret = user_defined();
-
-	return ret;
-=======
->>>>>>> 8aa8adef
 }
 
 int le_audio_config_get(uint32_t *bitrate, uint32_t *sampling_rate)
