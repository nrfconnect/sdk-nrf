# The west manifest file (west.yml) for the nRF Connect SDK (NCS).
#
# The per-workspace west configuration file, ncs/.west/config,
# specifies the location of this manifest file like this:
#
#     [manifest]
#     path = nrf
#
# See the west documentation for more information:
#
# https://developer.nordicsemi.com/nRF_Connect_SDK/doc/latest/zephyr/guides/west/index.html

manifest:
  version: "0.12"

  # "remotes" is a list of locations where git repositories are cloned
  # and fetched from.
  remotes:
    # nRF Connect SDK GitHub organization.
    # NCS repositories are hosted here.
    - name: ncs
      url-base: https://github.com/nrfconnect
    # Third-party repository sources:
    - name: zephyrproject
      url-base: https://github.com/zephyrproject-rtos
    - name: throwtheswitch
      url-base: https://github.com/ThrowTheSwitch
    - name: armmbed
      url-base: https://github.com/ARMmbed
    - name: nordicsemi
      url-base: https://github.com/NordicSemiconductor
    - name: memfault
      url-base: https://github.com/memfault
    - name: ant-nrfconnect
      url-base: https://github.com/ant-nrfconnect

  # If not otherwise specified, the projects below should be obtained
  # from the ncs remote.
  defaults:
    remote: ncs

  group-filter: [-homekit, -nrf-802154, -find-my, -ant]

  # "projects" is a list of git repositories which make up the NCS
  # source code.
  projects:

    # The Zephyr RTOS fork in the NCS, along with the subset of its
    # modules which NCS imports directly.
    #
    # https://developer.nordicsemi.com/nRF_Connect_SDK/doc/latest/zephyr/introduction/index.html
    # https://developer.nordicsemi.com/nRF_Connect_SDK/doc/latest/zephyr/guides/modules.html
    - name: zephyr
      repo-path: sdk-zephyr
<<<<<<< HEAD
      revision: d27fdfeee9e39bc2c04cacff2c02bdb935681f6f
=======
      revision: 19f4f80abe6690b78f848a042641696970c6b27c
>>>>>>> 447ad592
      import:
        # In addition to the zephyr repository itself, NCS also
        # imports the contents of zephyr/west.yml at the above
        # revision. Only the projects explicitly named in the
        # following allowlist are imported.
        #
        # Note that the zephyr west extensions (like 'build', 'flash',
        # 'debug', etc.) are automatically provided by this import, so
        # there's no need to add a redundant west-commands: key for
        # the zephyr project.
        #
        # Please keep this list sorted alphabetically.
        name-allowlist:
          - TraceRecorderSource
          - canopennode
          - chre
          - cmsis
          - edtt
          - fatfs
          - fff
          - hal_nordic
          - hal_st # required for ST sensors (unrelated to STM32 MCUs)
          - hal_wurthelektronik
          - liblc3
          - libmetal
          - littlefs
          - loramac-node
          - lvgl
          - lz4
          - mipi-sys-t
          - nanopb
          - net-tools
          - nrf_hw_models
          - open-amp
          - picolibc
          - psa-arch-tests
          - segger
          - tinycbor
          - tinycrypt
          - tf-m-tests
          - uoscore-uedhoc
          - zcbor
          - zscilib

    # NCS repositories.
    #
    # Some of these are also Zephyr modules which have NCS-specific
    # changes.
    - name: sdk-hostap
      path: modules/lib/hostap
      revision: fa53e2c5aa660199fc306eaffc5374e276139079
    - name: mcuboot
      repo-path: sdk-mcuboot
      revision: 6242c860864bc6a1ed45f4f1af0e57b53cf3b858
      path: bootloader/mcuboot
    - name: mbedtls
      path: modules/crypto/mbedtls
      repo-path: sdk-mbedtls
      revision: v3.1.0-ncs2
    - name: nrfxlib
      repo-path: sdk-nrfxlib
      path: nrfxlib
      revision: d8c456d422a1180a564fc276ca8b06317f5717f4
    - name: trusted-firmware-m
      repo-path: sdk-trusted-firmware-m
      path: modules/tee/tf-m/trusted-firmware-m
      revision: 81e6a7fbbc972b95affc9b6805b62237d0ffd6f4
    - name: matter
      repo-path: sdk-connectedhomeip
      path: modules/lib/matter
      revision: 8087212c80d8c487bdc192136da5954cc7e516b8
      submodules:
        - name: nlio
          path: third_party/nlio/repo
        - name: nlassert
          path: third_party/nlassert/repo
        - name: nlunit-test
          path: third_party/nlunit-test/repo
        - name: pigweed
          path: third_party/pigweed/repo
    - name: nrf-802154
      repo-path: sdk-nrf-802154
      path: nrf-802154
      revision: v2.2.0
      groups:
        - nrf-802154
    - name: cjson
      repo-path: sdk-cjson
      path: modules/lib/cjson
      revision: c6af068b7f05207b28d68880740e4b9ec1e4b50a
    - name: homekit
      repo-path: sdk-homekit
      revision: a8a4b468abca2514f902d47ce4d7cde56e9fe762
      groups:
        - homekit
    - name: find-my
      repo-path: sdk-find-my
      revision: 8ebcde08dcc808d6f632bb5cb3e330161a4dffcd
      groups:
        - find-my
    - name: azure-sdk-for-c
      repo-path: azure-sdk-for-c
      path: modules/lib/azure-sdk-for-c
      revision: 308c171cb4b5eed266649012a68406487ec81fb2
    # Other third-party repositories.
    - name: cmock
      path: test/cmock
      submodules: true
      revision: f65066f15d8248e6dcb778efb8739904a4512087
      remote: throwtheswitch
    - name: memfault-firmware-sdk
      path: modules/lib/memfault-firmware-sdk
      revision: 0.37.2
      remote: memfault
    - name: cirrus
      repo-path: sdk-mcu-drivers
      path: modules/hal/cirrus-logic
      revision: 9f6b3812237fbb0d4157ba3584c13f1644fcbe3a
    - name: openthread
      repo-path: sdk-openthread
      path: modules/lib/openthread
      revision: 632b63089cd99c7984b1084bded3a00d8f450b49
    - name: ant
      repo-path: sdk-ant
      revision: 8f6e2b0470d11b5c1a97c92df35eb1350e84c5f8
      remote: ant-nrfconnect
      groups:
        - ant

  # West-related configuration for the nrf repository.
  self:
    # This repository should be cloned to ncs/nrf.
    path: nrf
    # This line configures west extensions.
    west-commands: scripts/west-commands.yml<|MERGE_RESOLUTION|>--- conflicted
+++ resolved
@@ -52,11 +52,7 @@
     # https://developer.nordicsemi.com/nRF_Connect_SDK/doc/latest/zephyr/guides/modules.html
     - name: zephyr
       repo-path: sdk-zephyr
-<<<<<<< HEAD
       revision: d27fdfeee9e39bc2c04cacff2c02bdb935681f6f
-=======
-      revision: 19f4f80abe6690b78f848a042641696970c6b27c
->>>>>>> 447ad592
       import:
         # In addition to the zephyr repository itself, NCS also
         # imports the contents of zephyr/west.yml at the above
