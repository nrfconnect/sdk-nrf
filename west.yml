--- conflicted
+++ resolved
@@ -63,11 +63,7 @@
     # https://developer.nordicsemi.com/nRF_Connect_SDK/doc/latest/zephyr/guides/modules.html
     - name: zephyr
       repo-path: sdk-zephyr
-<<<<<<< HEAD
       revision: pull/1864/head
-=======
-      revision: 100befc70c74f7ec83dd8ac3171ee18eeddb4dbd
->>>>>>> 9d0ccb45
       import:
         # In addition to the zephyr repository itself, NCS also
         # imports the contents of zephyr/west.yml at the above
