# The west manifest file (west.yml) for the nRF Connect SDK (NCS).
#
# The per-workspace west configuration file, ncs/.west/config,
# specifies the location of this manifest file like this:
#
#     [manifest]
#     path = nrf
#
# See the west documentation for more information:
#
# https://developer.nordicsemi.com/nRF_Connect_SDK/doc/latest/zephyr/guides/west/index.html

manifest:
  version: "0.12"

  # "remotes" is a list of locations where git repositories are cloned
  # and fetched from.
  remotes:
    # nRF Connect SDK GitHub organization.
    # NCS repositories are hosted here.
    - name: ncs
      url-base: https://github.com/nrfconnect
    # Third-party repository sources:
    - name: zephyrproject
      url-base: https://github.com/zephyrproject-rtos
    - name: throwtheswitch
      url-base: https://github.com/ThrowTheSwitch
    - name: armmbed
      url-base: https://github.com/ARMmbed
    - name: nordicsemi
      url-base: https://github.com/NordicSemiconductor
    - name: memfault
      url-base: https://github.com/memfault
    - name: ant-nrfconnect
      url-base: https://github.com/ant-nrfconnect

  # If not otherwise specified, the projects below should be obtained
  # from the ncs remote.
  defaults:
    remote: ncs

  group-filter: [-homekit, -nrf-802154, -find-my, -ant]

  # "projects" is a list of git repositories which make up the NCS
  # source code.
  projects:

    # The Zephyr RTOS fork in the NCS, along with the subset of its
    # modules which NCS imports directly.
    #
    # https://developer.nordicsemi.com/nRF_Connect_SDK/doc/latest/zephyr/introduction/index.html
    # https://developer.nordicsemi.com/nRF_Connect_SDK/doc/latest/zephyr/guides/modules.html
    - name: zephyr
      repo-path: sdk-zephyr
<<<<<<< HEAD
      revision: a78edb8d8d705d48dffd1e9bb870812ba50dd3a3
=======
      revision: e2bec540218d91ac8ce5015cc101b3bdc701eaef
>>>>>>> a8c4f366
      import:
        # In addition to the zephyr repository itself, NCS also
        # imports the contents of zephyr/west.yml at the above
        # revision. Only the projects explicitly named in the
        # following allowlist are imported.
        #
        # Note that the zephyr west extensions (like 'build', 'flash',
        # 'debug', etc.) are automatically provided by this import, so
        # there's no need to add a redundant west-commands: key for
        # the zephyr project.
        #
        # Please keep this list sorted alphabetically.
        name-allowlist:
          - TraceRecorderSource
          - canopennode
          - chre
          - cmsis
          - edtt
          - fatfs
          - fff
          - hal_nordic
          - hal_st # required for ST sensors (unrelated to STM32 MCUs)
          - hal_wurthelektronik
          - liblc3
          - libmetal
          - littlefs
          - loramac-node
          - lvgl
          - lz4
          - mipi-sys-t
          - nanopb
          - net-tools
          - nrf_hw_models
          - open-amp
          - picolibc
          - psa-arch-tests
          - segger
          - tinycbor
          - tinycrypt
          - tf-m-tests
          - uoscore-uedhoc
          - zcbor
          - zscilib

    # NCS repositories.
    #
    # Some of these are also Zephyr modules which have NCS-specific
    # changes.
    - name: sdk-hostap
      path: modules/lib/hostap
      revision: 7856cabe59a96466cafd27cad7e2fed0bb18cfc5
    - name: mcuboot
      repo-path: sdk-mcuboot
      revision: 4f775a87611a084a2f6ad9a8a5034e080ddcc579
      path: bootloader/mcuboot
    - name: mbedtls
      path: modules/crypto/mbedtls
      repo-path: sdk-mbedtls
      revision: v3.1.0-ncs2
    - name: nrfxlib
      repo-path: sdk-nrfxlib
      path: nrfxlib
      revision: fc6e4b57f76bb945b9a0aede55858b196d36b609
    - name: trusted-firmware-m
      repo-path: sdk-trusted-firmware-m
      path: modules/tee/tf-m/trusted-firmware-m
      revision: 81e6a7fbbc972b95affc9b6805b62237d0ffd6f4
    - name: matter
      repo-path: sdk-connectedhomeip
      path: modules/lib/matter
      revision: 515c7c67c59cbe1b3b97b235f8c93e63131dee7a
      submodules:
        - name: nlio
          path: third_party/nlio/repo
        - name: nlassert
          path: third_party/nlassert/repo
        - name: nlunit-test
          path: third_party/nlunit-test/repo
        - name: pigweed
          path: third_party/pigweed/repo
    - name: nrf-802154
      repo-path: sdk-nrf-802154
      path: nrf-802154
      revision: v2.2.0
      groups:
        - nrf-802154
    - name: cjson
      repo-path: sdk-cjson
      path: modules/lib/cjson
      revision: c6af068b7f05207b28d68880740e4b9ec1e4b50a
    - name: homekit
      repo-path: sdk-homekit
      revision: a8a4b468abca2514f902d47ce4d7cde56e9fe762
      groups:
        - homekit
    - name: find-my
      repo-path: sdk-find-my
      revision: 8ebcde08dcc808d6f632bb5cb3e330161a4dffcd
      groups:
        - find-my
    - name: azure-sdk-for-c
      repo-path: azure-sdk-for-c
      path: modules/lib/azure-sdk-for-c
      revision: 308c171cb4b5eed266649012a68406487ec81fb2
    # Other third-party repositories.
    - name: cmock
      path: test/cmock
      submodules: true
      revision: f65066f15d8248e6dcb778efb8739904a4512087
      remote: throwtheswitch
    - name: memfault-firmware-sdk
      path: modules/lib/memfault-firmware-sdk
      revision: 0.35.0
      remote: memfault
    - name: cirrus
      repo-path: sdk-mcu-drivers
      path: modules/hal/cirrus-logic
      revision: 9f6b3812237fbb0d4157ba3584c13f1644fcbe3a
    - name: openthread
      repo-path: sdk-openthread
      path: modules/lib/openthread
      revision: 25506997f286fdbfa72725f4cee78c922c896255
    - name: ant
      repo-path: sdk-ant
      revision: 8f6e2b0470d11b5c1a97c92df35eb1350e84c5f8
      remote: ant-nrfconnect
      groups:
        - ant

  # West-related configuration for the nrf repository.
  self:
    # This repository should be cloned to ncs/nrf.
    path: nrf
    # This line configures west extensions.
    west-commands: scripts/west-commands.yml<|MERGE_RESOLUTION|>--- conflicted
+++ resolved
@@ -52,11 +52,7 @@
     # https://developer.nordicsemi.com/nRF_Connect_SDK/doc/latest/zephyr/guides/modules.html
     - name: zephyr
       repo-path: sdk-zephyr
-<<<<<<< HEAD
       revision: a78edb8d8d705d48dffd1e9bb870812ba50dd3a3
-=======
-      revision: e2bec540218d91ac8ce5015cc101b3bdc701eaef
->>>>>>> a8c4f366
       import:
         # In addition to the zephyr repository itself, NCS also
         # imports the contents of zephyr/west.yml at the above
