# The west manifest file (west.yml) for the nRF Connect SDK (NCS).
#
# The per-workspace west configuration file, ncs/.west/config,
# specifies the location of this manifest file like this:
#
#     [manifest]
#     path = nrf
#
# See the west documentation for more information:
#
# https://developer.nordicsemi.com/nRF_Connect_SDK/doc/latest/zephyr/guides/west/index.html

manifest:
  version: "0.12"

  # "remotes" is a list of locations where git repositories are cloned
  # and fetched from.
  remotes:
    # nRF Connect SDK GitHub organization.
    # NCS repositories are hosted here.
    - name: ncs
      url-base: https://github.com/nrfconnect
    # Third-party repository sources:
    - name: zephyrproject
      url-base: https://github.com/zephyrproject-rtos
    - name: throwtheswitch
      url-base: https://github.com/ThrowTheSwitch
    - name: armmbed
      url-base: https://github.com/ARMmbed
    - name: nordicsemi
      url-base: https://github.com/NordicSemiconductor
    - name: memfault
      url-base: https://github.com/memfault
    - name: ant-nrfconnect
      url-base: https://github.com/ant-nrfconnect

  # If not otherwise specified, the projects below should be obtained
  # from the ncs remote.
  defaults:
    remote: ncs

  group-filter: [-homekit, -nrf-802154, -find-my, -ant]

  # "projects" is a list of git repositories which make up the NCS
  # source code.
  projects:

    # The Zephyr RTOS fork in the NCS, along with the subset of its
    # modules which NCS imports directly.
    #
    # https://developer.nordicsemi.com/nRF_Connect_SDK/doc/latest/zephyr/introduction/index.html
    # https://developer.nordicsemi.com/nRF_Connect_SDK/doc/latest/zephyr/guides/modules.html
    - name: zephyr
      repo-path: sdk-zephyr
<<<<<<< HEAD
      revision: 28c65697ffa219bd73063e7ed0172816cc8a923f
=======
      revision: 6257acfada15ba7f43a1ed38c69a1ca61ffc757c
>>>>>>> 666beac7
      import:
        # In addition to the zephyr repository itself, NCS also
        # imports the contents of zephyr/west.yml at the above
        # revision. Only the projects explicitly named in the
        # following allowlist are imported.
        #
        # Note that the zephyr west extensions (like 'build', 'flash',
        # 'debug', etc.) are automatically provided by this import, so
        # there's no need to add a redundant west-commands: key for
        # the zephyr project.
        #
        # Please keep this list sorted alphabetically.
        name-allowlist:
          - TraceRecorderSource
          - canopennode
          - chre
          - cmsis
          - edtt
          - fatfs
          - hal_nordic
          - hal_st # required for ST sensors (unrelated to STM32 MCUs)
          - hal_wurthelektronik
          - liblc3
          - libmetal
          - littlefs
          - loramac-node
          - lvgl
          - lz4
          - mipi-sys-t
          - nanopb
          - net-tools
          - nrf_hw_models
          - open-amp
          - picolibc
          - psa-arch-tests
          - segger
          - tinycbor
          - tinycrypt
          - tf-m-tests
          - uoscore-uedhoc
          - zcbor
          - zscilib

    # NCS repositories.
    #
    # Some of these are also Zephyr modules which have NCS-specific
    # changes.
    - name: sdk-hostap
      path: modules/lib/hostap
      revision: d0fe3f71f80e0cfd9685726904df4369d64f5514
    - name: mcuboot
      repo-path: sdk-mcuboot
      revision: d97046ef74ccb932531521a8380c4a831cb344f4
      path: bootloader/mcuboot
    - name: mbedtls
      path: modules/crypto/mbedtls
      repo-path: sdk-mbedtls
      revision: v3.1.0-ncs3-rc1
    - name: nrfxlib
      repo-path: sdk-nrfxlib
      path: nrfxlib
      revision: 5da9fba9c75bc3c5f525ede2c4faf8352ded8e8e
    - name: trusted-firmware-m
      repo-path: sdk-trusted-firmware-m
      path: modules/tee/tf-m/trusted-firmware-m
      revision: v1.6.0-ncs3-rc1
    - name: matter
      repo-path: sdk-connectedhomeip
      path: modules/lib/matter
      revision: 2806b0bbc4b45d34ec4d5d6797ce1708989add43
      submodules:
        - name: nlio
          path: third_party/nlio/repo
        - name: nlassert
          path: third_party/nlassert/repo
        - name: nlunit-test
          path: third_party/nlunit-test/repo
        - name: pigweed
          path: third_party/pigweed/repo
    - name: nrf-802154
      repo-path: sdk-nrf-802154
      path: nrf-802154
      revision: v2.3.0-rc1
      groups:
        - nrf-802154
    - name: cjson
      repo-path: sdk-cjson
      path: modules/lib/cjson
      revision: c6af068b7f05207b28d68880740e4b9ec1e4b50a
    - name: homekit
      repo-path: sdk-homekit
      revision: v2.3.0-rc1
      groups:
        - homekit
    - name: find-my
      repo-path: sdk-find-my
      revision: v2.3.0-rc1
      groups:
        - find-my
    - name: azure-sdk-for-c
      repo-path: azure-sdk-for-c
      path: modules/lib/azure-sdk-for-c
      revision: 308c171cb4b5eed266649012a68406487ec81fb2
    # Other third-party repositories.
    - name: cmock
      path: test/cmock
      submodules: true
      revision: f65066f15d8248e6dcb778efb8739904a4512087
      remote: throwtheswitch
    - name: memfault-firmware-sdk
      path: modules/lib/memfault-firmware-sdk
      revision: 0.37.2
      remote: memfault
    - name: cirrus
      repo-path: sdk-mcu-drivers
      path: modules/hal/cirrus-logic
      revision: 9f6b3812237fbb0d4157ba3584c13f1644fcbe3a
    - name: openthread
      repo-path: sdk-openthread
      path: modules/lib/openthread
      revision: 2060039bbfec52ac00f22a7cc3213c2ab1df138e
    - name: ant
      repo-path: sdk-ant
      revision: 7df46a12ace258473c1f2b3b98de690b5799ac64
      remote: ant-nrfconnect
      groups:
        - ant

  # West-related configuration for the nrf repository.
  self:
    # This repository should be cloned to ncs/nrf.
    path: nrf
    # This line configures west extensions.
    west-commands: scripts/west-commands.yml<|MERGE_RESOLUTION|>--- conflicted
+++ resolved
@@ -52,11 +52,7 @@
     # https://developer.nordicsemi.com/nRF_Connect_SDK/doc/latest/zephyr/guides/modules.html
     - name: zephyr
       repo-path: sdk-zephyr
-<<<<<<< HEAD
       revision: 28c65697ffa219bd73063e7ed0172816cc8a923f
-=======
-      revision: 6257acfada15ba7f43a1ed38c69a1ca61ffc757c
->>>>>>> 666beac7
       import:
         # In addition to the zephyr repository itself, NCS also
         # imports the contents of zephyr/west.yml at the above
