# The west manifest file (west.yml) for the nRF Connect SDK (NCS).
#
# The per-workspace west configuration file, ncs/.west/config,
# specifies the location of this manifest file like this:
#
#     [manifest]
#     path = nrf
#
# See the west documentation for more information:
#
# https://developer.nordicsemi.com/nRF_Connect_SDK/doc/latest/zephyr/guides/west/index.html

manifest:
  version: "0.13"

  # "remotes" is a list of locations where git repositories are cloned
  # and fetched from.
  remotes:
    # nRF Connect SDK GitHub organization.
    # NCS repositories are hosted here.
    - name: ncs
      url-base: https://github.com/nrfconnect
    # Third-party repository sources:
    - name: zephyrproject
      url-base: https://github.com/zephyrproject-rtos
    - name: throwtheswitch
      url-base: https://github.com/ThrowTheSwitch
    - name: armmbed
      url-base: https://github.com/ARMmbed
    - name: nordicsemi
      url-base: https://github.com/NordicSemiconductor
    - name: dragoon
      url-base: https://projecttools.nordicsemi.no/bitbucket/scm/drgn
    - name: memfault
      url-base: https://github.com/memfault
    - name: ant-nrfconnect
      url-base: https://github.com/ant-nrfconnect
    - name: babblesim
      url-base: https://github.com/BabbleSim
    - name: bosch
      url-base: https://github.com/boschsensortec
    - name: eembc
      url-base: https://github.com/eembc

  # If not otherwise specified, the projects below should be obtained
  # from the ncs remote.
  defaults:
    remote: ncs

  group-filter: [-nrf-802154, -dragoon, -find-my, -ant, -babblesim, -sidewalk, -bsec, +optional]

  # "projects" is a list of git repositories which make up the NCS
  # source code.
  #
  # For 'userdata' fields in the projects area, please refer to:
  # https://developer.nordicsemi.com/nRF_Connect_SDK/doc/latest/nrf/dm_code_base.html
  projects:

    # The Zephyr RTOS fork in the NCS, along with the subset of its
    # modules which NCS imports directly.
    #
    # https://developer.nordicsemi.com/nRF_Connect_SDK/doc/latest/zephyr/introduction/index.html
    # https://developer.nordicsemi.com/nRF_Connect_SDK/doc/latest/zephyr/guides/modules.html
    - name: zephyr
      repo-path: sdk-zephyr
<<<<<<< HEAD
      revision: pull/1864/head
=======
      revision: v3.6.99-ncs2-rc3
>>>>>>> d5cd2f44
      import:
        # In addition to the zephyr repository itself, NCS also
        # imports the contents of zephyr/west.yml at the above
        # revision. Only the projects explicitly named in the
        # following allowlist are imported.
        #
        # Note that the zephyr west extensions (like 'build', 'flash',
        # 'debug', etc.) are automatically provided by this import, so
        # there's no need to add a redundant west-commands: key for
        # the zephyr project.
        #
        # Please keep this list sorted alphabetically.
        name-allowlist:
          - TraceRecorderSource
          - canopennode
          - chre
          - cmsis
          - cmsis-dsp
          - cmsis-nn
          - edtt
          - fatfs
          - hal_nordic
          - hal_st # required for ST sensors (unrelated to STM32 MCUs)
          - hal_wurthelektronik
          - liblc3
          - libmetal
          - littlefs
          - loramac-node
          - lvgl
          - lz4
          - mipi-sys-t
          - nanopb
          - net-tools
          - nrf_hw_models
          - open-amp
          - picolibc
          - segger
          - tinycrypt
          - tf-m-tests
          - uoscore-uedhoc
          - zcbor
          - zscilib

    # NCS repositories.
    #
    # Some of these are also Zephyr modules which have NCS-specific
    # changes.
    - name: hostap
      repo-path: sdk-hostap
      path: modules/lib/hostap
      revision: 6311fde66f87ac8c8838a2d5fcfe55a498a8682a
      userdata:
        ncs:
          upstream-url: https://w1.fi/cgit/hostap/
          upstream-sha: e792f38db8471f35ee94f109a4093dece8f78c6a
          compare-by-default: true
    - name: wfa-qt-control-app
      repo-path: sdk-wi-fiquicktrack-controlappc
      path: modules/lib/wfa-qt-control-app
      revision: 9f91589a5be2b95a77a2b109901aad3298255315
      userdata:
        ncs:
          upstream-url: https://github.com/Wi-FiQuickTrack/Wi-FiQuickTrack-ControlAppC
          upstream-sha: 1225729e8d84075f03bf9fc51eee85d84dfb0091
          compare-by-default: true
    - name: mcuboot
      repo-path: sdk-mcuboot
      revision: v2.1.0-ncs1-rc3
      path: bootloader/mcuboot
    - name: qcbor
      url: https://github.com/laurencelundblade/QCBOR
      revision: 751d36583a9ce1a640900c57e13c9b6b8f3a2ba2
      path: modules/tee/tf-m/qcbor
    - name: mbedtls
      path: modules/crypto/mbedtls
      repo-path: sdk-mbedtls
      revision: v3.5.2-ncs2-rc3
    - name: oberon-psa-crypto
      path: modules/crypto/oberon-psa-crypto
      repo-path: sdk-oberon-psa-crypto
      revision: e0800ec5283ba89b2619919ef1889d98a9a79132
    - name: nrfxlib
      repo-path: sdk-nrfxlib
      path: nrfxlib
      revision: v2.7.0-rc3
    - name: trusted-firmware-m
      repo-path: sdk-trusted-firmware-m
      path: modules/tee/tf-m/trusted-firmware-m
      revision: v2.0.0-ncs2-rc3
    - name: psa-arch-tests
      repo-path: sdk-psa-arch-tests
      path: modules/tee/tf-m/psa-arch-tests
      revision: 94a349db22cd0e44136c281724ffc71b6e7391c3
    - name: matter
      repo-path: sdk-connectedhomeip
      path: modules/lib/matter
      revision: v2.7.0-rc3
      west-commands: scripts/west/west-commands.yml
      submodules:
        - name: nlio
          path: third_party/nlio/repo
        - name: nlassert
          path: third_party/nlassert/repo
        - name: nlunit-test
          path: third_party/nlunit-test/repo
        - name: pigweed
          path: third_party/pigweed/repo
        - name: jsoncpp
          path: third_party/jsoncpp/repo
      userdata:
        ncs:
          upstream-url: https://github.com/project-chip/connectedhomeip
          upstream-sha: 181b0cb14ff007ec912f2ba6627e05dfb066c008
          compare-by-default: false
    - name: nrf-802154
      repo-path: sdk-nrf-802154
      path: nrf-802154
      revision: v2.7.0-rc3
      groups:
        - nrf-802154
    - name: soc-hwmv1
      repo-path: sdk-soc-hwmv1
      revision: 2cd2b4e573f737648e656e313eaf0f350450f274
      path: modules/soc-hwmv1
      groups:
        - soc-hwmv1
    - name: dragoon
      # Only for internal Nordic development
      repo-path: dragoon.git
      remote: dragoon
      revision: d6dac7ae08db726f2aa326492a4da8b3980e077f
      submodules: true
      groups:
        - dragoon
    - name: cjson
      repo-path: sdk-cjson
      path: modules/lib/cjson
      revision: c6af068b7f05207b28d68880740e4b9ec1e4b50a
      userdata:
        ncs:
          upstream-url: https://github.com/DaveGamble/cJSON
          upstream-sha: d2735278ed1c2e4556f53a7a782063b31331dbf7
          compare-by-default: false
    - name: sidewalk
      repo-path: sdk-sidewalk
      revision: v2.7.0-rc3
      groups:
        - sidewalk
    - name: find-my
      repo-path: sdk-find-my
      revision: v2.7.0-rc3
      groups:
        - find-my
    - name: azure-sdk-for-c
      repo-path: azure-sdk-for-c
      path: modules/lib/azure-sdk-for-c
      revision: 308c171cb4b5eed266649012a68406487ec81fb2
      userdata:
        ncs:
          upstream-url: https://github.com/Azure/azure-sdk-for-c
          upstream-sha: adc56bc6138a28b5490bce339a31a2581a072092
          compare-by-default: false
    - name: cirrus
      repo-path: sdk-mcu-drivers
      path: modules/hal/cirrus-logic
      revision: 3873a08377d93a479105a75ac390d3bbcd31d690
      userdata:
        ncs:
          upstream-url: https://github.com/CirrusLogic/mcu-drivers
          upstream-sha: 1be6ca7253133a21a1e9fe0fbb4656e17d63a936
          compare-by-default: false
    - name: openthread
      repo-path: sdk-openthread
      path: modules/lib/openthread
      revision: a57d927b0ace94972a49ea2672c9073b88b86377
      userdata:
        ncs:
          upstream-url: https://github.com/openthread/openthread
          upstream-sha: c6eaeda5a1c1c5dbb24dce7e027340cb8893a77b
          compare-by-default: false
    - name: suit-generator
      revision: v2.7.0-rc3
      path: modules/lib/suit-generator
    - name: suit-processor
      revision: v2.7.0-rc3
      path: modules/lib/suit-processor

    # Other third-party repositories.
    - name: cmock
      path: test/cmock
      submodules: true
      revision: f65066f15d8248e6dcb778efb8739904a4512087
      remote: throwtheswitch
    - name: memfault-firmware-sdk
      path: modules/lib/memfault-firmware-sdk
      revision: 1.6.0
      remote: memfault
    - name: ant
      repo-path: sdk-ant
      revision: 39a2222ad786ee2f069dde41b16c8bbe775d9484
      remote: ant-nrfconnect
      groups:
        - ant
    - name: bsim
      repo-path: bsim_west
      remote: babblesim
      revision: 68f6282c6a7f54641b75f5f9fc953c85e272a983
      import:
        path-prefix: tools
    - name: bme68x
      repo-path: Bosch-BME68x-Library
      remote: bosch
      path: modules/lib/bme68x
      revision: v1.1.40407
      groups:
        - bsec
    - name: bsec
      repo-path: Bosch-BSEC2-Library
      remote: bosch
      path: modules/lib/bsec
      revision: v1.5.2400
      groups:
        - bsec
    - name: coremark
      remote: eembc
      path: modules/benchmark/coremark
      revision: d5fad6bd094899101a4e5fd53af7298160ced6ab
      groups:
        - benchmark


  # West-related configuration for the nrf repository.
  self:
    # This repository should be cloned to ncs/nrf.
    path: nrf
    # This line configures west extensions.
    west-commands: scripts/west-commands.yml<|MERGE_RESOLUTION|>--- conflicted
+++ resolved
@@ -63,11 +63,7 @@
     # https://developer.nordicsemi.com/nRF_Connect_SDK/doc/latest/zephyr/guides/modules.html
     - name: zephyr
       repo-path: sdk-zephyr
-<<<<<<< HEAD
       revision: pull/1864/head
-=======
-      revision: v3.6.99-ncs2-rc3
->>>>>>> d5cd2f44
       import:
         # In addition to the zephyr repository itself, NCS also
         # imports the contents of zephyr/west.yml at the above
