# The west manifest file (west.yml) for the nRF Connect SDK (NCS).
#
# The per-workspace west configuration file, ncs/.west/config,
# specifies the location of this manifest file like this:
#
#     [manifest]
#     path = nrf
#
# See the west documentation for more information:
#
# https://developer.nordicsemi.com/nRF_Connect_SDK/doc/latest/zephyr/guides/west/index.html

manifest:
  version: "0.12"

  # "remotes" is a list of locations where git repositories are cloned
  # and fetched from.
  remotes:
    # nRF Connect SDK GitHub organization.
    # NCS repositories are hosted here.
    - name: ncs
      url-base: https://github.com/nrfconnect
    # Third-party repository sources:
    - name: zephyrproject
      url-base: https://github.com/zephyrproject-rtos
    - name: throwtheswitch
      url-base: https://github.com/ThrowTheSwitch
    - name: armmbed
      url-base: https://github.com/ARMmbed
    - name: nordicsemi
      url-base: https://github.com/NordicSemiconductor
    - name: memfault
      url-base: https://github.com/memfault
    - name: ant-nrfconnect
      url-base: https://github.com/ant-nrfconnect

  # If not otherwise specified, the projects below should be obtained
  # from the ncs remote.
  defaults:
    remote: ncs

  group-filter: [-homekit, -nrf-802154, -find-my, -ant]

  # "projects" is a list of git repositories which make up the NCS
  # source code.
  projects:

    # The Zephyr RTOS fork in the NCS, along with the subset of its
    # modules which NCS imports directly.
    #
    # https://developer.nordicsemi.com/nRF_Connect_SDK/doc/latest/zephyr/introduction/index.html
    # https://developer.nordicsemi.com/nRF_Connect_SDK/doc/latest/zephyr/guides/modules.html
    - name: zephyr
      repo-path: sdk-zephyr
<<<<<<< HEAD
      revision: 71b02057fcd2c60871a8c71184b02346b22f0cf7
=======
      revision: 1767131c6d062019d2f30580aeff28f45bf99458
>>>>>>> 6334cde9
      import:
        # In addition to the zephyr repository itself, NCS also
        # imports the contents of zephyr/west.yml at the above
        # revision. Only the projects explicitly named in the
        # following allowlist are imported.
        #
        # Note that the zephyr west extensions (like 'build', 'flash',
        # 'debug', etc.) are automatically provided by this import, so
        # there's no need to add a redundant west-commands: key for
        # the zephyr project.
        #
        # Please keep this list sorted alphabetically.
        name-allowlist:
          - TraceRecorderSource
          - canopennode
          - chre
          - cmsis
          - edtt
          - fatfs
          - fff
          - hal_nordic
          - hal_st # required for ST sensors (unrelated to STM32 MCUs)
          - hal_wurthelektronik
          - liblc3
          - libmetal
          - littlefs
          - loramac-node
          - lvgl
          - lz4
          - mipi-sys-t
          - nanopb
          - net-tools
          - nrf_hw_models
          - open-amp
          - picolibc
          - psa-arch-tests
          - segger
          - tinycbor
          - tinycrypt
          - tf-m-tests
          - uoscore-uedhoc
          - zcbor
          - zscilib

    # NCS repositories.
    #
    # Some of these are also Zephyr modules which have NCS-specific
    # changes.
    - name: sdk-hostap
      path: modules/lib/hostap
      revision: 207e0508be39a4896ec584037888b747b9ace558
    - name: mcuboot
      repo-path: sdk-mcuboot
      revision: 4f775a87611a084a2f6ad9a8a5034e080ddcc579
      path: bootloader/mcuboot
    - name: mbedtls
      path: modules/crypto/mbedtls
      repo-path: sdk-mbedtls
      revision: v3.1.0-ncs2
    - name: nrfxlib
      repo-path: sdk-nrfxlib
      path: nrfxlib
      revision: d8c456d422a1180a564fc276ca8b06317f5717f4
    - name: trusted-firmware-m
      repo-path: sdk-trusted-firmware-m
      path: modules/tee/tf-m/trusted-firmware-m
      revision: 81e6a7fbbc972b95affc9b6805b62237d0ffd6f4
    - name: matter
      repo-path: sdk-connectedhomeip
      path: modules/lib/matter
      revision: bf493678c95ede66a234b3952dd8e184875d716e
      submodules:
        - name: nlio
          path: third_party/nlio/repo
        - name: nlassert
          path: third_party/nlassert/repo
        - name: nlunit-test
          path: third_party/nlunit-test/repo
        - name: pigweed
          path: third_party/pigweed/repo
    - name: nrf-802154
      repo-path: sdk-nrf-802154
      path: nrf-802154
      revision: v2.2.0
      groups:
        - nrf-802154
    - name: cjson
      repo-path: sdk-cjson
      path: modules/lib/cjson
      revision: c6af068b7f05207b28d68880740e4b9ec1e4b50a
    - name: homekit
      repo-path: sdk-homekit
      revision: a8a4b468abca2514f902d47ce4d7cde56e9fe762
      groups:
        - homekit
    - name: find-my
      repo-path: sdk-find-my
      revision: 8ebcde08dcc808d6f632bb5cb3e330161a4dffcd
      groups:
        - find-my
    - name: azure-sdk-for-c
      repo-path: azure-sdk-for-c
      path: modules/lib/azure-sdk-for-c
      revision: 308c171cb4b5eed266649012a68406487ec81fb2
    # Other third-party repositories.
    - name: cmock
      path: test/cmock
      submodules: true
      revision: f65066f15d8248e6dcb778efb8739904a4512087
      remote: throwtheswitch
    - name: memfault-firmware-sdk
      path: modules/lib/memfault-firmware-sdk
      revision: 0.35.0
      remote: memfault
    - name: cirrus
      repo-path: sdk-mcu-drivers
      path: modules/hal/cirrus-logic
      revision: 9f6b3812237fbb0d4157ba3584c13f1644fcbe3a
    - name: openthread
      repo-path: sdk-openthread
      path: modules/lib/openthread
      revision: 632b63089cd99c7984b1084bded3a00d8f450b49
    - name: ant
      repo-path: sdk-ant
      revision: 8f6e2b0470d11b5c1a97c92df35eb1350e84c5f8
      remote: ant-nrfconnect
      groups:
        - ant

  # West-related configuration for the nrf repository.
  self:
    # This repository should be cloned to ncs/nrf.
    path: nrf
    # This line configures west extensions.
    west-commands: scripts/west-commands.yml<|MERGE_RESOLUTION|>--- conflicted
+++ resolved
@@ -52,11 +52,7 @@
     # https://developer.nordicsemi.com/nRF_Connect_SDK/doc/latest/zephyr/guides/modules.html
     - name: zephyr
       repo-path: sdk-zephyr
-<<<<<<< HEAD
       revision: 71b02057fcd2c60871a8c71184b02346b22f0cf7
-=======
-      revision: 1767131c6d062019d2f30580aeff28f45bf99458
->>>>>>> 6334cde9
       import:
         # In addition to the zephyr repository itself, NCS also
         # imports the contents of zephyr/west.yml at the above
