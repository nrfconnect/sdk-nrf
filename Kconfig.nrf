--- conflicted
+++ resolved
@@ -5,8 +5,4 @@
 #
 
 rsource "lib/Kconfig"
-<<<<<<< HEAD
-source "subsys/KConfig
-=======
 rsource "subsys/Kconfig"
->>>>>>> 6e4d99c5
