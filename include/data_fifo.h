/*
 * Copyright (c) 2018 Nordic Semiconductor ASA
 *
 * SPDX-License-Identifier: LicenseRef-Nordic-5-Clause
 */

/** @file
 * @brief Data first-in first-out library header.
 */

#ifndef _DATA_FIFO_H_
#define _DATA_FIFO_H_

/**
 * @defgroup data_fifo Data first-in first-out library
 * @{
 * @brief Used to allocate a memory slab, use it,
 * and signal to a receiver when the write operation has completed.
 * The reader can then read and free the memory slab when done.
 */

#include <stddef.h>
#include <stdint.h>
#include <zephyr/kernel.h>

/* The queue elements hold a pointer to a memory block in a slab and the
 * number of bytes written to that block.
 */
struct data_fifo_msgq {
	void *block_ptr;
	size_t size;
};

struct data_fifo {
	char *msgq_buffer;
	char *slab_buffer;
	struct k_mem_slab mem_slab;
	struct k_msgq msgq;
	uint32_t elements_max;
	size_t block_size_max;
	bool initialized;
};

#define DATA_FIFO_DEFINE(name, elements_max_in, block_size_max_in)                                 \
	char __aligned(WB_UP(1))                                                                   \
		_msgq_buffer_##name[(elements_max_in) * sizeof(struct data_fifo_msgq)] = {0};      \
	char __aligned(WB_UP(1))                                                                   \
<<<<<<< HEAD
		_slab_buffer_##name[(elements_max_in) * (block_size_max_in)] = {0};                \
	struct data_fifo name = {.msgq_buffer = _msgq_buffer_##name,                               \
				 .slab_buffer = _slab_buffer_##name,                               \
				 .block_size_max = block_size_max_in,                              \
				 .elements_max = elements_max_in,                                  \
				 .initialized = false}
=======
		_slab_buffer_##name[(elements_max_in) * (block_size_max_in)] = { 0 };              \
	struct data_fifo name = { .msgq_buffer = _msgq_buffer_##name,                              \
				 .slab_buffer = _slab_buffer_##name,                               \
				 .block_size_max = block_size_max_in,                              \
				 .elements_max = elements_max_in,                                  \
				 .initialized = false }
>>>>>>> 815e2de1

/**
 * @brief Get pointer to the first vacant block in slab.
 *
 * Gives pointer to the first vacant memory block in the
 * slab.
 *
 * @param data_fifo Pointer to the data_fifo structure.
 * @param data Double pointer to the memory area. If this function returns with
 *	success, the caller is now able to write to this memory block.
 *	The write operation must not exceed the block size max given to
 *	DATA_FIFO_DEFINE.
 * @param timeout Non-negative waiting period to wait for operation to complete
 *	(in milliseconds). Use K_NO_WAIT to return without waiting,
 *	or K_FOREVER to wait as long as necessary.
 *
 * @retval 0		Memory allocated.
 * @retval value	Return values from k_mem_slab_alloc.
 */
int data_fifo_pointer_first_vacant_get(struct data_fifo *data_fifo, void **data,
				       k_timeout_t timeout);

/**
 * @brief Confirm that the memory block use has finished
 * and the block is put into the message queue.
 *
 * There is no mechanism blocking this region from being written to or read from.
 * Hence, this block should not be used before it is later fetched
 * by using data_fifo_pointer_last_filled_get.
 *
 * @param data_fifo Pointer to the data_fifo structure.
 * @param data Double pointer to the memory block that has been written to.
 * @param size Number of bytes written. Must be equal to or smaller
 *		than the block size max.
 *
 * @retval 0		Block has been submitted to the message queue.
 * @retval -ENOMEM	The size parameter is larger than the block size max.
 * @retval -EINVAL	The supplied size is zero.
 * @retval -ESPIPE	A generic return value if an error occurs in k_msg_put.
 *			Since data has already been added to the slab, there
 *			must be space in the message queue.
 */
int data_fifo_block_lock(struct data_fifo *data_fifo, void **data, size_t size);

/**
 * @brief Get pointer to first (oldest) filled block in slab.
 *
 * This returns a pointer to the first filled block in the
 * slab (FIFO).
 *
 * @param data_fifo Pointer to the data_fifo structure.
 * @param data Double pointer to the block. If this functions returns with
 *	success, the caller is now able to read from this memory block.
 * @param size Actual size in bytes of the stored data.
 *	This may be equal to or less than the block size.
 * @param timeout Non-negative waiting period to wait for operation to complete
 *	(in milliseconds). Use K_NO_WAIT to return without waiting,
 *	or K_FOREVER to wait as long as necessary.
 *
 * @retval 0		Memory pointer retrieved.
 * @retval value	Return values from k_msgq_get.
 */
int data_fifo_pointer_last_filled_get(struct data_fifo *data_fifo, void **data, size_t *size,
				      k_timeout_t timeout);

/**
 * @brief Free the data block after reading.
 *
 * Read has finished in the given data block.
 *
 * @param data_fifo Pointer to the data_fifo structure.
 * @param data Pointer to the memory area which is to be freed.
 */
void data_fifo_block_free(struct data_fifo *data_fifo, void *data);

/**
 * @brief See how many alloced and locked blocks are in the system.
 *
 * @param data_fifo Pointer to the data_fifo structure.
 * @param alloced_num Number of used blocks in the slab.
 * @param locked_num Number of used items in the message queue.
 *
 * @retval 0		Success.
 * @retval -EACCES	Illegal combination of used message queue items
 *			and slabs. If an error occurs, parameters
 *			will be set to UINT32_MAX.
 */
int data_fifo_num_used_get(struct data_fifo *data_fifo, uint32_t *alloced_num,
			   uint32_t *locked_num);

/**
 * @brief Empty all items from data_fifo.
 *
 * @param data_fifo Pointer to the data FIFO to be emptied.
 *
 * @return 0 if success, error otherwise.
 */
int data_fifo_empty(struct data_fifo *data_fifo);

/**
<<<<<<< HEAD
 * @brief Deinitialise the data_fifo.
=======
 * @brief Uninitialise the data_fifo.
>>>>>>> 815e2de1
 *
 * @note The fifo is emptied first, so it is the users responsibility to release any data items it
 *       has queued. The internal slab and message buffer are not released.
 *
 * @param data_fifo Pointer to the data_fifo structure.
 *
 * @retval 0 if success, error otherwise.
 */
<<<<<<< HEAD
int data_fifo_deinit(struct data_fifo *data_fifo);
=======
int data_fifo_uninit(struct data_fifo *data_fifo);
>>>>>>> 815e2de1

/**
 * @brief Initialise the data_fifo.
 *
 * @param data_fifo Pointer to the data_fifo structure.
 *
 * @retval 0		Success.
 * @retval value	Return values from k_mem_slab_init.
 */
int data_fifo_init(struct data_fifo *data_fifo);

/**
 * @}
 */

#endif /* _DATA_FIFO_H_ */<|MERGE_RESOLUTION|>--- conflicted
+++ resolved
@@ -45,21 +45,12 @@
 	char __aligned(WB_UP(1))                                                                   \
 		_msgq_buffer_##name[(elements_max_in) * sizeof(struct data_fifo_msgq)] = {0};      \
 	char __aligned(WB_UP(1))                                                                   \
-<<<<<<< HEAD
 		_slab_buffer_##name[(elements_max_in) * (block_size_max_in)] = {0};                \
 	struct data_fifo name = {.msgq_buffer = _msgq_buffer_##name,                               \
 				 .slab_buffer = _slab_buffer_##name,                               \
 				 .block_size_max = block_size_max_in,                              \
 				 .elements_max = elements_max_in,                                  \
 				 .initialized = false}
-=======
-		_slab_buffer_##name[(elements_max_in) * (block_size_max_in)] = { 0 };              \
-	struct data_fifo name = { .msgq_buffer = _msgq_buffer_##name,                              \
-				 .slab_buffer = _slab_buffer_##name,                               \
-				 .block_size_max = block_size_max_in,                              \
-				 .elements_max = elements_max_in,                                  \
-				 .initialized = false }
->>>>>>> 815e2de1
 
 /**
  * @brief Get pointer to the first vacant block in slab.
@@ -160,11 +151,7 @@
 int data_fifo_empty(struct data_fifo *data_fifo);
 
 /**
-<<<<<<< HEAD
- * @brief Deinitialise the data_fifo.
-=======
  * @brief Uninitialise the data_fifo.
->>>>>>> 815e2de1
  *
  * @note The fifo is emptied first, so it is the users responsibility to release any data items it
  *       has queued. The internal slab and message buffer are not released.
@@ -173,11 +160,7 @@
  *
  * @retval 0 if success, error otherwise.
  */
-<<<<<<< HEAD
-int data_fifo_deinit(struct data_fifo *data_fifo);
-=======
 int data_fifo_uninit(struct data_fifo *data_fifo);
->>>>>>> 815e2de1
 
 /**
  * @brief Initialise the data_fifo.
