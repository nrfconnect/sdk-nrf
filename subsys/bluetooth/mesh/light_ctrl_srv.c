--- conflicted
+++ resolved
@@ -1,7 +1,7 @@
 /*
  * Copyright (c) 2020 Nordic Semiconductor ASA
  *
- * SPDX-License-Identifier: LicenseRef-BSD-5-Clause-Nordic
+ * SPDX-License-Identifier: LicenseRef-Nordic-5-Clause
  */
 
 #include <stdlib.h>
@@ -58,7 +58,7 @@
 static void reg_start(struct bt_mesh_light_ctrl_srv *srv)
 {
 #if CONFIG_BT_MESH_LIGHT_CTRL_SRV_REG
-	k_timer_start(&srv->reg.timer, K_MSEC(0), K_MSEC(REG_INT));
+	k_delayed_work_submit(&srv->reg.timer, K_MSEC(REG_INT));
 #endif
 }
 
@@ -471,7 +471,6 @@
 
 static void ctrl_enable(struct bt_mesh_light_ctrl_srv *srv)
 {
-	stop_manual_override_timer(srv);
 	srv->lightness->ctrl = srv;
 	BT_DBG("Light Control Enabled");
 	transition_start(srv, LIGHT_CTRL_STATE_STANDBY, 0);
@@ -488,58 +487,36 @@
 	atomic_and(&srv->flags, FLAGS_CONFIGURATION);
 	srv->lightness->ctrl = NULL;
 	srv->state = LIGHT_CTRL_STATE_STANDBY;
-<<<<<<< HEAD
-	srv->reg.i = srv->cfg.light[LIGHT_CTRL_STATE_STANDBY];
-=======
 #if CONFIG_BT_MESH_LIGHT_CTRL_SRV_REG
 	srv->reg.i = 0;
 #endif
->>>>>>> da055eb5
 
 	k_delayed_work_cancel(&srv->action_delay);
 	k_delayed_work_cancel(&srv->timer);
 #if CONFIG_BT_MESH_LIGHT_CTRL_SRV_REG
-	k_timer_stop(&srv->reg.timer);
+	k_delayed_work_cancel(&srv->reg.timer);
 #endif
-<<<<<<< HEAD
-	start_manual_override_timer(srv);
-=======
 
 	light_onoff_pub(srv, srv->state, true);
->>>>>>> da055eb5
 }
 
 #if CONFIG_BT_MESH_LIGHT_CTRL_SRV_REG
-static void reg_work_handler(struct k_work *work)
-{
-	struct bt_mesh_light_ctrl_srv *srv =
-		CONTAINER_OF(work, struct bt_mesh_light_ctrl_srv, reg.work);
-	uint16_t cfg_lvl = light_get(srv);
-
-	/* Output value is max out of regulator and configured level. */
-	if (srv->reg.out > cfg_lvl) {
-		atomic_set_bit(&srv->flags, FLAG_REGULATOR);
-	} else {
-		/* Suspend the regulator until the level goes above the
-		 * configured output light level.
-		 */
-		if (atomic_test_and_clear_bit(&srv->flags, FLAG_REGULATOR)) {
-			light_set(srv, light_to_repr(cfg_lvl, LINEAR), 0);
-		}
-
-		return;
-	}
-
-	light_set(srv, light_to_repr(srv->reg.out, LINEAR), 0);
-}
-
-static void reg_step(struct k_timer *timer)
-{
-	struct bt_mesh_light_ctrl_srv *srv =
-		CONTAINER_OF(timer, struct bt_mesh_light_ctrl_srv, reg.timer);
+static void reg_step(struct k_work *work)
+{
+	struct bt_mesh_light_ctrl_srv *srv = CONTAINER_OF(
+		work, struct bt_mesh_light_ctrl_srv, reg.timer.work);
+
+	if (!is_enabled(srv)) {
+		/* The server might be disabled asynchronously. */
+		return;
+	}
+
+	k_delayed_work_submit(&srv->reg.timer, K_MSEC(REG_INT));
+
 	float target = lux_getf(srv);
 	float ambient = sensor_to_float(&srv->ambient_lux);
 	float error = target - ambient;
+
 	/* Accuracy should be in percent and both up and down: */
 	float accuracy = (srv->reg.cfg.accuracy * target) / (2 * 100.0f);
 
@@ -565,49 +542,32 @@
 	srv->reg.i = CLAMP(srv->reg.i, 0, UINT16_MAX);
 
 	float p = input * kp;
-
-	srv->reg.out = CLAMP(srv->reg.i + p, 0, UINT16_MAX);
-	k_work_submit(&srv->reg.work);
+	uint16_t output = CLAMP(srv->reg.i + p, 0, UINT16_MAX);
+
+	/* The regulator output is always in linear format. We'll convert to
+	 * the configured representation again before calling the Lightness
+	 * server.
+	 */
+	uint16_t lvl = light_get(srv);
+
+	/* Output value is max out of regulator and configured level. */
+	if (output > lvl) {
+		if (output == srv->reg.prev) {
+			return;
+		}
+
+		srv->reg.prev = output;
+		atomic_set_bit(&srv->flags, FLAG_REGULATOR);
+		light_set(srv, light_to_repr(output, LINEAR), REG_INT);
+	} else if (atomic_test_and_clear_bit(&srv->flags, FLAG_REGULATOR)) {
+		light_set(srv, light_to_repr(lvl, LINEAR), REG_INT);
+	}
 }
 #endif
-
-void start_manual_override_timer(struct bt_mesh_light_ctrl_srv *srv)
-{
-	BT_DBG("LC start_manual_override_timer");
-	if(srv->cfg.override_time_enabled) {
-	    k_delayed_work_submit(&srv->manual_override_timer, 
-		    K_MSEC(srv->cfg.override_time));
-	}
-}
-
-void stop_manual_override_timer(struct bt_mesh_light_ctrl_srv *srv)
-{
-	BT_DBG("LC stop_manual_override_timer");
-	k_delayed_work_cancel(&srv->manual_override_timer);
-}
-
-bool is_manual_override_timer_running(struct bt_mesh_light_ctrl_srv *srv)
-{
-	if(k_delayed_work_remaining_get(&srv->manual_override_timer)) {
-		return true;
-	} else {
-		return false;
-	}
-}
 
 /*******************************************************************************
  * Timeouts
  ******************************************************************************/
-
-static void manual_override_timeout(struct k_work *work)
-{
-	BT_DBG("LC manual_override_timeout");
-
-	struct bt_mesh_light_ctrl_srv *srv = CONTAINER_OF(
-		work, struct bt_mesh_light_ctrl_srv, manual_override_timer.work);
-
-	ctrl_enable(srv);
-}
 
 static void timeout(struct k_work *work)
 {
@@ -648,7 +608,8 @@
 			return;
 		}
 
-		uint32_t cooldown = srv->cfg.override_time;
+		uint32_t cooldown = MSEC_PER_SEC *
+				    CONFIG_BT_MESH_LIGHT_CTRL_SRV_TIME_MANUAL;
 
 		if (srv->fade.duration >= cooldown) {
 			atomic_clear_bit(&srv->flags, FLAG_MANUAL);
@@ -1026,19 +987,11 @@
 		BT_DBG("Sensor 0x%04x: %s", id, bt_mesh_sensor_ch_str(&value));
 
 		if (id == BT_MESH_PROP_ID_PRESENT_AMB_LIGHT_LEVEL) {
-			int key = irq_lock();
 			srv->ambient_lux = value;
-			irq_unlock(key);
 			continue;
 		}
 
 		/* Occupancy sensor */
-
-		if(id == BT_MESH_PROP_ID_PRESENCE_DETECTED && value.val1 > 0) {
-			if(is_manual_override_timer_running(srv)) {
-				start_manual_override_timer(srv);
-			}
-		}
 
 		/* OCC_MODE must be enabled for the occupancy sensors to be
 		 * able to turn on the light:
@@ -1433,13 +1386,9 @@
 	srv->reg.cfg = scene->reg;
 #endif
 	if (scene->enabled) {
-		stop_manual_override_timer(srv);
-		srv->lightness->ctrl = srv;
-		turn_on(srv, transition, false);
-		reg_start(srv);
+		ctrl_enable(srv);
 	} else {
-		start_manual_override_timer(srv);
-		turn_off(srv, transition, false);
+		ctrl_disable(srv);
 	}
 }
 
@@ -1482,15 +1431,13 @@
 
 	k_delayed_work_init(&srv->timer, timeout);
 	k_delayed_work_init(&srv->action_delay, delayed_action_timeout);
-	k_delayed_work_init(&srv->manual_override_timer, manual_override_timeout);
 
 #if CONFIG_BT_SETTINGS
 	k_delayed_work_init(&srv->store_timer, store_timeout);
 #endif
 
 #if CONFIG_BT_MESH_LIGHT_CTRL_SRV_REG
-	k_timer_init(&srv->reg.timer, reg_step, NULL);
-	k_work_init(&srv->reg.work, reg_work_handler);
+	k_delayed_work_init(&srv->reg.timer, reg_step);
 #endif
 
 	srv->pub.msg = &srv->pub_buf;
