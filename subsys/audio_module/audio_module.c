/*
 * Copyright(c) 2023 Nordic Semiconductor ASA
 *
 * SPDX-License-Identifier: LicenseRef-Nordic-5-Clause
 */

#include "audio_module.h"

#include <stdlib.h>
#include <stdio.h>
#include <ctype.h>
#include <zephyr/kernel.h>
#include <zephyr/shell/shell.h>
#include <data_fifo.h>

#include <zephyr/logging/log.h>
LOG_MODULE_REGISTER(audio_module, CONFIG_AUDIO_MODULE_LOG_LEVEL);

/* Define a timeout to prevent system locking */
#define LOCK_TIMEOUT_US (K_USEC(100))

/**
 * @brief Helper function to validate the module state.
 *
 * @param state  [in]  The module's state.
 *
 * @return true if state is not undefined, false otherwise.
 */
static bool state_not_undefined(enum audio_module_state state)
{
	if (state == AUDIO_MODULE_STATE_CONFIGURED || state == AUDIO_MODULE_STATE_RUNNING ||
	    state == AUDIO_MODULE_STATE_STOPPED) {
		return true;
	}

	return false;
}

/**
 * @brief Helper function to validate the module is running, does not check if a valid state.
 *
 * @param state  [in]  The module's state.
 *
 * @return true if in running state, false otherwise.
 */
static bool state_running(enum audio_module_state state)
{
	if (state == AUDIO_MODULE_STATE_RUNNING) {
		return true;
	}

	return false;
}

/**
 * @brief Helper function to validate the module type.
 *
 * @param type  [in]  The module's type.
 *
 * @return true if not type undefined, false otherwise.
 */
static bool type_not_undefined(enum audio_module_type type)
{
	if (type == AUDIO_MODULE_TYPE_INPUT || type == AUDIO_MODULE_TYPE_OUTPUT ||
	    type == AUDIO_MODULE_TYPE_IN_OUT) {
		return true;
	}

	return false;
}

/**
 * @brief Helper function to validate that the module is one of the possible input types.
 *
 * @param type  [in]  The module's type.
 *
 * @return true if possible input type, false otherwise.
 */
static bool has_input_type(enum audio_module_type type)
{
	if (type == AUDIO_MODULE_TYPE_INPUT || type == AUDIO_MODULE_TYPE_IN_OUT) {
		return true;
	}

	return false;
}

/**
 * @brief Helper function to validate that the module is one of the possible output types.
 *
 * @param type  [in]  The module's type.
 *
 * @return true if possible output type, false otherwise.
 */
static bool has_output_type(enum audio_module_type type)
{
	if (type == AUDIO_MODULE_TYPE_OUTPUT || type == AUDIO_MODULE_TYPE_IN_OUT) {
		return true;
	}

	return false;
}

/**
 * @brief Helper function to validate the module parameters.
 *
 * @param parameters  [in]  The module parameters.
 *
 * @return true if valid parameters, false otherwise.
 */
static bool validate_parameters(struct audio_module_parameters const *const parameters)
{
	if (parameters == NULL) {
		LOG_ERR("No parameters for module");
		return false;
	}

	if (parameters->description == NULL || !type_not_undefined(parameters->description->type) ||
	    parameters->description->name == NULL || parameters->description->functions == NULL) {
		return false;
	}

	if (parameters->description->functions->configuration_set == NULL ||
	    parameters->description->functions->configuration_get == NULL ||
	    parameters->description->functions->data_process == NULL) {
		return false;
	}

	if (parameters->thread.stack == NULL || parameters->thread.stack_size == 0) {
		return false;
	}

	return true;
}

/**
 * @brief General callback for releasing the data when inter-module data
 *        passing.
 *
 * @param handle      [in/out]  The handle of the sending modules instance.
 * @param audio_data  [in]      Pointer to the audio data to release.
 */
static void audio_data_release_cb(struct audio_module_handle_private *handle,
				  struct audio_data const *const audio_data)
{
	int ret;
	struct audio_module_handle *hdl = (struct audio_module_handle *)handle;

	ret = k_sem_take(&hdl->sem, K_NO_WAIT);
	if (ret) {
		LOG_ERR("Failed to take semaphore for data release callback function");
		return;
	}

	if (k_sem_count_get(&hdl->sem) == 0) {
		LOG_DBG("Audio data has been consumed in module %s", hdl->name);

		/* Audio data has been consumed by all modules so now can free the data memory. */
		k_mem_slab_free(hdl->thread.data_slab, (void **)audio_data->data);
	}
}

/**
 * @brief Send an audio data item to a module, all data is consumed by the module.
 *
 * @param tx_handle            [in/out]  The handle for the sending module instance.
 * @param rx_handle            [in/out]  The handle for the receiving module instance.
 * @param audio_data           [in]      Pointer to the audio data to send to the module.
 * @param data_in_response_cb  [in]      A pointer to a callback to run when the buffer is
 *                                       fully consumed.
 *
 * @return 0 if successful, error otherwise.
 */
static int data_tx(struct audio_module_handle *tx_handle, struct audio_module_handle *rx_handle,
		   struct audio_data const *const audio_data,
		   audio_module_response_cb data_in_response_cb)
{
	int ret;
	struct audio_module_message *data_msg_rx;

	if (rx_handle->state == AUDIO_MODULE_STATE_RUNNING) {
		ret = data_fifo_pointer_first_vacant_get(rx_handle->thread.msg_rx,
							 (void **)&data_msg_rx, K_NO_WAIT);
		if (ret) {
			LOG_ERR("Module %s no free data buffer, ret %d", rx_handle->name, ret);
			return ret;
		}

		/* Copy. The audio data itself will remain in its original location. */
		memcpy((char *)&(data_msg_rx->audio_data), audio_data, sizeof(struct audio_data));
		data_msg_rx->tx_handle = tx_handle;
		data_msg_rx->response_cb = data_in_response_cb;

		ret = data_fifo_block_lock(rx_handle->thread.msg_rx, (void **)&data_msg_rx,
					   sizeof(struct audio_module_message));
		if (ret) {
			data_fifo_block_free(rx_handle->thread.msg_rx, (void *)data_msg_rx);

			LOG_WRN("Module %s failed to queue audio data, ret %d", rx_handle->name,
				ret);
			return ret;
		}

		LOG_DBG("Audio data sent to module %s", rx_handle->name);

	} else {
		LOG_WRN("Receiving module %s is in an invalid state %d", rx_handle->name,
			rx_handle->state);
		return -ECANCELED;
	}

	return 0;
}

/**
 * @brief Send audio data item to the module's TX FIFO.
 *
 * @param handle      [in/out]  The handle for this modules instance.
 * @param audio_data  [in]      A pointer to the audio data.
 *
 * @return 0 if successful, error otherwise.
 */
static int tx_fifo_put(struct audio_module_handle *handle,
		       struct audio_data const *const audio_data)
{
	int ret;
	struct audio_module_message *data_msg_tx;

	/* Take a TX message. */
	ret = data_fifo_pointer_first_vacant_get(handle->thread.msg_tx, (void **)&data_msg_tx,
						 K_NO_WAIT);
	if (ret) {
		LOG_WRN("No free space in TX FIFO for module %s, ret %d", handle->name, ret);
		return ret;
	}

	/* Configure audio data. */
	memcpy(&data_msg_tx->audio_data, audio_data, sizeof(struct audio_data));
	data_msg_tx->tx_handle = handle;
	data_msg_tx->response_cb = audio_data_release_cb;

	/* Send audio data to modules output message queue. */
	ret = data_fifo_block_lock(handle->thread.msg_tx, (void **)&data_msg_tx,
				   sizeof(struct audio_module_message));
	if (ret) {
		LOG_ERR("Failed to send audio data to output of module %s, ret %d", handle->name,
			ret);

		data_fifo_block_free(handle->thread.msg_tx, (void *)data_msg_tx);

		ret = k_sem_take(&handle->sem, K_NO_WAIT);
		if (ret) {
			LOG_ERR("Failed to take semaphore for TX FIFO put");
		}

		return ret;
	}

	LOG_DBG("Sent audio data to output of module %s", handle->name);

	return 0;
}

/**
 * @brief Send the audio data item to all connected modules.
 *
 * @param handle      [in/out]  The handle for this modules instance.
 * @param audio_data  [in]      A pointer to the audio data.
 *
 * @return 0 if successful, error otherwise.
 */
static int send_to_connected_modules(struct audio_module_handle *handle,
				     struct audio_data const *const audio_data)
{
	int ret;
	struct audio_module_handle *handle_to;

	if (handle->dest_count == 0) {
		LOG_WRN("Nowhere to send the audio data from module %s so releasing it",
			handle->name);

		k_mem_slab_free(handle->thread.data_slab, (void **)audio_data->data);

		return 0;
	}

	/* We need to ensure that all receiving modules have got the audio data.
	 * This is so the first receiver cannot free the audio data before all receivers
	 * have all gotten the audio data.
	 */
	ret = k_mutex_lock(&handle->dest_mutex, LOCK_TIMEOUT_US);
	if (ret) {
		LOG_ERR("Failed to take MUTEX lock in time");
		return ret;
	}

	/* Here the semaphore is used as a count of the number of audio data items out in the
	 * connected modules.
	 */
	ret = k_sem_init(&handle->sem, handle->dest_count, handle->dest_count);
	if (ret) {
		LOG_ERR("Failed to initiate semaphore");
		return ret;
	}

	/* Send to all internally connected modules. */
	SYS_SLIST_FOR_EACH_CONTAINER(&handle->handle_dest_list, handle_to, node) {
		ret = data_tx(handle, handle_to, audio_data, &audio_data_release_cb);
		if (ret) {
			LOG_ERR("Failed to send audio data to module %s from %s, ret %d",
				handle_to->name, handle->name, ret);

			return ret;
		}
	}

	ret = k_mutex_unlock(&handle->dest_mutex);
	if (ret) {
		LOG_ERR("Failed to release MUTEX");
		return ret;
	}

	/* Send to this module's TX FIFO for extraction by an external
	 * process with audio_module_rx().
	 */
	if (handle->use_tx_queue && handle->thread.msg_tx) {
		ret = tx_fifo_put(handle, audio_data);
		if (ret) {
			LOG_ERR("Failed to send audio data on module %s TX message queue",
				handle->name);

			ret = k_sem_take(&handle->sem, K_NO_WAIT);
			if (ret) {
				LOG_ERR("Failed to take semaphore");
			}

			return ret;
		}

		LOG_DBG("Sent audio data to TX message queue for module %s", handle->name);
	}

	return 0;
}

/**
 * @brief The thread that receives data from outside (e.g. the system and passes it into the audio
 *        system.
 *
 * @note An input module obtains data internally within the module (e.g. I2S in) and hence has no RX
 *       FIFO.
 *
 * @param handle  [in/out]  The handle for this modules instance.
 *
 * @return 0 if successful, error otherwise.
 */
static void module_thread_input(struct audio_module_handle *handle, void *p2, void *p3)
{
	int ret;
	struct audio_data audio_data;
	void *data;

	__ASSERT(handle != NULL, "Module task has NULL handle");
	__ASSERT(handle->description->functions->data_process != NULL,
		 "Module task has NULL process function pointer");

	/* Execute thread */
	while (1) {
		data = NULL;

		/* Get a new output buffer.
		 * Since this input module generates data within itself, the module itself
		 * will control the data flow.
		 */
		ret = k_mem_slab_alloc(handle->thread.data_slab, (void **)&data, K_NO_WAIT);
		__ASSERT(ret == 0, "No free data for module %s, ret %d", handle->name, ret);

		/* Configure new audio data. */
		audio_data.data = data;
		audio_data.data_size = handle->thread.data_size;

		/* Process the input audio data */
		ret = handle->description->functions->data_process(
			(struct audio_module_handle_private *)handle, NULL, &audio_data);
		if (ret) {
			k_mem_slab_free(handle->thread.data_slab, (void **)(&data));

			LOG_ERR("Data process error in module %s, ret %d", handle->name, ret);
			continue;
		}

		LOG_DBG("Module %s received new audio data ", handle->name);

		/* Send input audio data to next module(s). */
		send_to_connected_modules(handle, &audio_data);
	}

	CODE_UNREACHABLE;
}

/**
 * @brief The thread that processes inputs and outputs them out of the audio system.
 *
 * @note An output module takes audio data from an input or in/out module.
 *       It then outputs data internally within the module (e.g. I2S out) and hence has no
 *       TX FIFO.
 *
 * @param handle  [in/out]  The handle for this modules instance.
 *
 * @return 0 if successful, error otherwise.
 */
static void module_thread_output(struct audio_module_handle *handle, void *p2, void *p3)
{
	int ret;

	struct audio_module_message *msg_rx;
	size_t size;

	__ASSERT(handle != NULL, "Module task has NULL handle");
	__ASSERT(handle->description->functions->data_process != NULL,
		 "Module task has NULL process function pointer");

	/* Execute thread. */
	while (1) {
		msg_rx = NULL;

		LOG_DBG("Module %s waiting for audio data", handle->name);

		/* Get a new input message.
		 * Since this input message is queued outside the module, this will then control the
		 * data flow.
		 */
		ret = data_fifo_pointer_last_filled_get(handle->thread.msg_rx, (void **)&msg_rx,
							&size, K_FOREVER);
		__ASSERT(ret == 0, "Module %s error in getting last filled", handle->name);

		LOG_DBG("Module %s new audio data received", handle->name);

		/* Process the input audio data and output from the audio system. */
		ret = handle->description->functions->data_process(
			(struct audio_module_handle_private *)handle, &msg_rx->audio_data, NULL);
		if (ret) {
			if (msg_rx->response_cb != NULL) {
				msg_rx->response_cb(
					(struct audio_module_handle_private *)msg_rx->tx_handle,
					&msg_rx->audio_data);
			}

			LOG_ERR("Data process error in module %s, ret %d", handle->name, ret);
			continue;
		}

		if (msg_rx->response_cb != NULL) {
			msg_rx->response_cb((struct audio_module_handle_private *)msg_rx->tx_handle,
					    &msg_rx->audio_data);
		}

		data_fifo_block_free(handle->thread.msg_rx, (void *)msg_rx);
	}

	CODE_UNREACHABLE;
}

/**
 * @brief The thread that processes inputs and outputs the data from the module.
 *
 * @note An processing module takes input and outputs from/to another
 *       module, thus having RX and TX FIFOs.
 *
 * @param handle  [in/out]  The handle for this modules instance.
 *
 * @return 0 if successful, error otherwise.
 */
static void module_thread_in_out(struct audio_module_handle *handle, void *p2, void *p3)
{
	int ret;
	struct audio_module_message *msg_rx;
	struct audio_data audio_data;
	void *data;
	size_t size;

	__ASSERT(handle != NULL, "Module task has NULL handle");
	__ASSERT(handle->description->functions->data_process != NULL,
		 "Module task has NULL process function pointer");

	/* Execute thread. */
	while (1) {
		data = NULL;

		/* Get a new input message.
		 * Since this input message is queued outside the module, this will then control the
		 * data flow.
		 */
		ret = data_fifo_pointer_last_filled_get(handle->thread.msg_rx, (void **)&msg_rx,
							&size, K_FOREVER);
		__ASSERT(ret == 0, "Module %s error in getting last filled %d", handle->name, ret);

		/* Get a new output buffer. */
		ret = k_mem_slab_alloc(handle->thread.data_slab, (void **)&data, K_NO_WAIT);
		__ASSERT(ret == 0, "No free data buffer for module %s, dropping input, ret %d",
			 handle->name, ret);

		/* Configure new audio audio_data. */
		audio_data.data = data;
		audio_data.data_size = handle->thread.data_size;

		/* Process the input audio data into the output audio data. */
		ret = handle->description->functions->data_process(
			(struct audio_module_handle_private *)handle, &msg_rx->audio_data,
			&audio_data);
		if (ret) {
			if (msg_rx->response_cb != NULL) {
				msg_rx->response_cb(
					(struct audio_module_handle_private *)(msg_rx->tx_handle),
					&msg_rx->audio_data);
			}

			data_fifo_block_free(handle->thread.msg_rx, (void *)(msg_rx));

			k_mem_slab_free(handle->thread.data_slab, (void **)(&data));

			LOG_ERR("Data process error in module %s, ret %d", handle->name, ret);
			continue;
		}

		/* Send processed audio data to next module(s). */
		send_to_connected_modules(handle, &audio_data);

		if (msg_rx->response_cb != NULL) {
			msg_rx->response_cb((struct audio_module_handle_private *)msg_rx->tx_handle,
					    &msg_rx->audio_data);
		}

		data_fifo_block_free(handle->thread.msg_rx, (void *)msg_rx);
	}

	CODE_UNREACHABLE;
}

int audio_module_open(struct audio_module_parameters const *const parameters,
		      struct audio_module_configuration const *const configuration,
		      char const *const name, struct audio_module_context *context,
		      struct audio_module_handle *handle)
{
	int ret;
	k_thread_entry_t thread_entry;

	if (parameters == NULL || configuration == NULL || name == NULL || handle == NULL ||
	    context == NULL) {
		LOG_ERR("Parameter is NULL for module open function");
		return -EINVAL;
	}

	if (state_not_undefined(handle->state)) {
		LOG_ERR("The module is already open");
		return -ECANCELED;
	}

	if (!validate_parameters(parameters)) {
		LOG_ERR("Invalid parameters for module");
		return -ECANCELED;
	}

	/* Clear handle to known state. */
	memset(handle, 0, sizeof(struct audio_module_handle));

	/* Store poimter to the context. */
	handle->context = context;

	memcpy(handle->name, name, CONFIG_AUDIO_MODULE_NAME_SIZE);
	if (strlen(name) > CONFIG_AUDIO_MODULE_NAME_SIZE) {
		handle->name[CONFIG_AUDIO_MODULE_NAME_SIZE] = '\0';
		LOG_WRN("Module's instance name truncated to %s", handle->name);
	}

	handle->description = parameters->description;
	memcpy(&handle->thread, &parameters->thread,
	       sizeof(struct audio_module_thread_configuration));

	if (handle->description->functions->open != NULL) {
		ret = handle->description->functions->open(
			(struct audio_module_handle_private *)handle, configuration);
		if (ret) {
			LOG_ERR("Failed open call to module %s, ret %d", name, ret);
			return ret;
		}
	}

	ret = handle->description->functions->configuration_set(
		(struct audio_module_handle_private *)handle, configuration);
	if (ret) {
		LOG_ERR("Set configuration for module %s failed, ret %d", handle->name, ret);
		return ret;
	}

	switch (handle->description->type) {
	case AUDIO_MODULE_TYPE_INPUT:
		thread_entry = (k_thread_entry_t)module_thread_input;
		break;

	case AUDIO_MODULE_TYPE_OUTPUT:
		thread_entry = (k_thread_entry_t)module_thread_output;
		break;

	case AUDIO_MODULE_TYPE_IN_OUT:
		thread_entry = (k_thread_entry_t)module_thread_in_out;
		break;

	default:
		LOG_ERR("Invalid module type %d for module %s", handle->description->type,
			handle->name);
		return -EINVAL;
	}

	sys_slist_init(&handle->handle_dest_list);
	k_mutex_init(&handle->dest_mutex);

	handle->thread_id = k_thread_create(
		&handle->thread_data, handle->thread.stack, handle->thread.stack_size, thread_entry,
		(void *)handle, NULL, NULL, K_PRIO_PREEMPT(handle->thread.priority), 0, K_FOREVER);

	ret = k_thread_name_set(handle->thread_id, &handle->name[0]);
	if (ret) {
		LOG_ERR("Failed to start thread for module %s thread, ret %d", handle->name, ret);

		/* Clean up the handle. */
		memset(handle, 0, sizeof(struct audio_module_handle));
		return ret;
	}

	handle->state = AUDIO_MODULE_STATE_CONFIGURED;

	k_thread_start(handle->thread_id);

	LOG_DBG("Thread started");

	return 0;
}

int audio_module_close(struct audio_module_handle *handle)
{
	int ret;

	if (handle == NULL) {
		LOG_ERR("Module handle is NULL");
		return -EINVAL;
	}

	if (!state_not_undefined(handle->state) || state_running(handle->state)) {
		LOG_ERR("Module %s in an invalid state, %d, for close", handle->name,
			handle->state);
		return -ECANCELED;
	}

	if (handle->description->functions->close != NULL) {
		ret = handle->description->functions->close(
			(struct audio_module_handle_private *)handle);
		if (ret) {
			LOG_ERR("Failed close call to module %s, returned %d", handle->name, ret);
			return ret;
		}
	}

	if (handle->thread.msg_rx != NULL) {
		data_fifo_deinit(handle->thread.msg_rx);
	}

	if (handle->thread.msg_tx != NULL) {
		data_fifo_deinit(handle->thread.msg_tx);
	}

	/*
	 * TODO: How to return all the data to the slab items?
	 *       Test the semaphore and wait for it to be zero.
	 */

	k_thread_abort(handle->thread_id);

	/* Ensure module handle data is fully cleared. */
	memset(handle, 0, sizeof(struct audio_module_handle));

	LOG_DBG("Closed module %s", handle->name);

	return 0;
};

int audio_module_reconfigure(struct audio_module_handle *handle,
			     struct audio_module_configuration const *const configuration)
{
	int ret;

	if (handle == NULL || configuration == NULL) {
		LOG_ERR("Module input parameter error");
		return -EINVAL;
	}

	if (handle->description->functions->configuration_set == NULL) {
		LOG_ERR("No mandatory reconfiguration function for module %s", handle->name);
		return -ECANCELED;
	}

	if (!state_not_undefined(handle->state) || state_running(handle->state)) {
		LOG_ERR("Module %s in an invalid state, %d, for setting the configuration",
			handle->name, handle->state);
		return -ECANCELED;
	}

	ret = handle->description->functions->configuration_set(
		(struct audio_module_handle_private *)handle, configuration);
	if (ret) {
		LOG_ERR("Reconfiguration for module %s failed, ret %d", handle->name, ret);
		return ret;
	}

	handle->state = AUDIO_MODULE_STATE_CONFIGURED;

	return 0;
};

int audio_module_configuration_get(struct audio_module_handle const *const handle,
				   struct audio_module_configuration *configuration)
{
	int ret;

	if (handle == NULL || configuration == NULL) {
		LOG_ERR("Module input parameter error");
		return -EINVAL;
	}

	if (handle->description->functions->configuration_get == NULL) {
		LOG_ERR("No mandatory get configuration function for module %s", handle->name);
		return -ECANCELED;
	}

	if (!state_not_undefined(handle->state)) {
		LOG_ERR("Module %s in an invalid state, %d, for getting the configuration",
			handle->name, handle->state);
		return -ECANCELED;
	}

	ret = handle->description->functions->configuration_get(
		(struct audio_module_handle_private *)handle, configuration);
	if (ret) {
		LOG_WRN("Get configuration for module %s failed, ret %d", handle->name, ret);
		return ret;
	}

	return 0;
};

int audio_module_connect(struct audio_module_handle *handle_from,
			 struct audio_module_handle *handle_to, bool connect_external)
{
	int ret;
	struct audio_module_handle *handle;

	if (handle_from == handle_to) {
		LOG_ERR("Module handles identical");
		return -EINVAL;
	}

	if (handle_from == NULL) {
		LOG_ERR("Invalid parameter for the connection function");
		return -EINVAL;
	}

	if (!has_input_type(handle_from->description->type)) {
		LOG_ERR("Connections between these modules is not supported");
		return -ECANCELED;
	}

	if (!state_not_undefined(handle_from->state)) {
		LOG_WRN("A module is in an invalid state for connecting");
		return -ECANCELED;
	}

	if (connect_external) {
		if (handle_to != NULL || handle_from->thread.msg_tx == NULL) {
			LOG_ERR("Module %s has no TX FIFO or module handle to is not NULL",
				handle_from->name);
			return -EINVAL;
		}
	} else {
		if (handle_to == NULL) {
			LOG_ERR("Invalid parameter for the connection function");
			return -EINVAL;
		}

		if (!has_output_type(handle_to->description->type)) {
			LOG_ERR("Connections between these modules is not supported");
			return -ECANCELED;
		}

		if (!state_not_undefined(handle_to->state)) {
			LOG_WRN("A module is in an invalid state for connecting");
			return -ECANCELED;
		}
	}

	ret = k_mutex_lock(&handle_from->dest_mutex, LOCK_TIMEOUT_US);
	if (ret) {
		LOG_ERR("Failed to take MUTEX lock in time");
		return ret;
	}

	/* If the connect_external is true the handle_from module will queue it's output
	 * data to it's own TX FIFO. Thus allowing an external system to receive the data
	 * with a call to audio_module_data_rx() with the same handle.
	 */
	if (connect_external) {
		handle_from->use_tx_queue = true;

		LOG_DBG("Return the output of %s on it's TX FIFO", handle_from->name);
	} else {
		SYS_SLIST_FOR_EACH_CONTAINER(&handle_from->handle_dest_list, handle, node) {
			if (handle_to == handle) {
				LOG_WRN("Already attached %s to %s", handle_to->name,
					handle_from->name);
				return -EALREADY;
			}
		}

		sys_slist_append(&handle_from->handle_dest_list, &handle_to->node);

		LOG_DBG("Connected the output of %s to the input of %s", handle_from->name,
			handle_to->name);
	}

	handle_from->dest_count++;

	ret = k_mutex_unlock(&handle_from->dest_mutex);
	if (ret) {
		LOG_ERR("Failed to release MUTEX lock");
		return ret;
	}

	LOG_DBG("Connection(s) created");

	return 0;
}

int audio_module_disconnect(struct audio_module_handle *handle,
			    struct audio_module_handle *handle_disconnect, bool disconnect_external)
{
	int ret;

	if (handle == handle_disconnect) {
		LOG_ERR("Module handles identical");
		return -EINVAL;
	}

	if (handle == NULL) {
		LOG_WRN("Module handle is NULL");
		return -EINVAL;
	}

	if (!has_input_type(handle->description->type)) {
		LOG_WRN("Disconnection of modules %s from %s, is not supported",
			handle_disconnect->name, handle->name);
		return -ECANCELED;
	}

	if (!state_not_undefined(handle->state)) {
		LOG_WRN("A module is in an invalid state for connecting");
		return -ECANCELED;
	}

	if (disconnect_external) {
		if (handle_disconnect != NULL) {
			LOG_ERR("Module disconnect handle is not NULL");
			return -EINVAL;
		}
	} else {
		if (handle_disconnect == NULL) {
			LOG_ERR("Invalid parameter for the connection function");
			return -EINVAL;
		}

		if (!has_output_type(handle_disconnect->description->type)) {
			LOG_WRN("Disconnection of modules %s from %s, is not supported",
				handle_disconnect->name, handle->name);
			return -ECANCELED;
		}

		if (!state_not_undefined(handle_disconnect->state)) {
			LOG_WRN("A module is in an invalid state for connecting");
			return -ECANCELED;
		}
	}

	ret = k_mutex_lock(&handle->dest_mutex, LOCK_TIMEOUT_US);
	if (ret) {
		LOG_ERR("Failed to take MUTEX lock in time");
		return ret;
	}

	/* If the handle module is queuing it's output audio data to it's own TX FIFO and
	 * the disconnect_external flag is true, then stop sending the audio data items to
	 * it.
	 */
	if (disconnect_external) {
		handle->use_tx_queue = false;

		LOG_DBG("Stop returning the output of %s on it's TX FIFO", handle->name);
	} else {
		if (!sys_slist_find_and_remove(&handle->handle_dest_list,
					       &handle_disconnect->node)) {
			LOG_ERR("Connection to module %s has not been found for module %s",
				handle_disconnect->name, handle->name);
			return -EALREADY;
		}

		LOG_DBG("Disconnect module %s from module %s", handle_disconnect->name,
			handle->name);
	}

	handle->dest_count--;

	ret = k_mutex_unlock(&handle->dest_mutex);
	if (ret) {
		LOG_ERR("Failed to release MUTEX lock");
		return ret;
	}

	return 0;
}

int audio_module_start(struct audio_module_handle *handle)
{
	int ret;

	if (handle == NULL) {
		LOG_ERR("Module handle is NULL");
		return -EINVAL;
	}

	if (!state_not_undefined(handle->state) || !type_not_undefined(handle->description->type)) {
		LOG_ERR("Module %s in an invalid state (%d) or type (%d) to start", handle->name,
			handle->state, handle->description->type);
		return -ECANCELED;
	}

	if (state_running(handle->state)) {
		LOG_WRN("Module %s already running", handle->name);
		return -EALREADY;
	}

	if (handle->description->functions->start != NULL) {
		ret = handle->description->functions->start(
			(struct audio_module_handle_private *)handle);
		if (ret) {
			LOG_ERR("Failed user start for module %s, ret %d", handle->name, ret);
			return ret;
		}
	}

	handle->state = AUDIO_MODULE_STATE_RUNNING;

	return 0;
}

int audio_module_stop(struct audio_module_handle *handle)
{
	int ret;

	if (handle == NULL) {
		LOG_ERR("Module handle is NULL");
		return -EINVAL;
	}

	if (!state_not_undefined(handle->state) || !type_not_undefined(handle->description->type)) {
		LOG_ERR("Module %s in an invalid state (%d) or type (%d) to stop", handle->name,
			handle->state, handle->description->type);
		return -ECANCELED;
	}

	if (!state_running(handle->state)) {
		LOG_WRN("Module %s is not running already stopped", handle->name);
		return -EALREADY;
	}

	if (handle->description->functions->stop != NULL) {
		ret = handle->description->functions->stop(
			(struct audio_module_handle_private *)handle);
		if (ret) {
			LOG_ERR("Failed user pause for module %s, ret %d", handle->name, ret);
			return ret;
		}
	}

	handle->state = AUDIO_MODULE_STATE_STOPPED;

	return 0;
}

int audio_module_data_tx(struct audio_module_handle *handle,
			 struct audio_data const *const audio_data,
			 audio_module_response_cb response_cb)
{
	if (handle == NULL) {
		LOG_ERR("Module handle is NULL");
		return -EINVAL;
	}

	if (!state_not_undefined(handle->state) || !has_output_type(handle->description->type)) {
		LOG_ERR("Module %s in an invalid state (%d) or type (%d) to transmit data",
			handle->name, handle->state, handle->description->type);
		return -ECANCELED;
	}

	if (!state_running(handle->state)) {
		LOG_WRN("Module %s is not running", handle->name);
		return -ECANCELED;
	}

	if (handle->thread.msg_rx == NULL) {
		LOG_ERR("Module %s has message queue set to NULL", handle->name);
		return -ECANCELED;
	}

	if (audio_data == NULL) {
		LOG_ERR("Output audio data for module %s has a NULL pointer", handle->name);
		return -EINVAL;
	}

	return data_tx((void *)NULL, handle, audio_data, response_cb);
}

int audio_module_data_rx(struct audio_module_handle *handle, struct audio_data *audio_data,
			 k_timeout_t timeout)
{
	int ret;

	struct audio_module_message *msg_rx;
	size_t msg_rx_size;

	if (handle == NULL) {
		LOG_ERR("Module handle is NULL");
		return -EINVAL;
	}

	if (!state_not_undefined(handle->state) || !has_input_type(handle->description->type)) {
		LOG_ERR("Module %s in an invalid state (%d) or type (%d) to receive data",
			handle->name, handle->state, handle->description->type);
		return -ECANCELED;
	}

	if (!state_running(handle->state)) {
		LOG_WRN("Module %s is not running", handle->name);
		return -ECANCELED;
	}

	if (handle->thread.msg_tx == NULL) {
		LOG_ERR("Module has message queue set to NULL");
		return -ECANCELED;
	}

	if (audio_data == NULL) {
		LOG_ERR("Input audio data for module %s has a NULL pointer", handle->name);
		return -EINVAL;
	}

	ret = data_fifo_pointer_last_filled_get(handle->thread.msg_tx, (void **)&msg_rx,
						&msg_rx_size, timeout);
	if (ret) {
		LOG_ERR("Failed to retrieve data from module %s, ret %d", handle->name, ret);
		return ret;
	}

<<<<<<< HEAD
=======
	if (msg_rx == NULL) {
		LOG_ERR("Failed to retrieve message from %s", handle->name);
		return -ECANCELED;	
	}

>>>>>>> 0bace418
	if (msg_rx->audio_data.data == NULL ||
	    msg_rx->audio_data.data_size > audio_data->data_size) {
		LOG_ERR("Data output pointer NULL or not enough room for buffer from module %s",
			handle->name);
		return -ECANCELED;
	} else {
		memcpy(&audio_data->meta, &msg_rx->audio_data.meta, sizeof(struct audio_metadata));
		memcpy((uint8_t *)audio_data->data, (uint8_t *)msg_rx->audio_data.data,
		       msg_rx->audio_data.data_size);
<<<<<<< HEAD
	}

	if (msg_rx->response_cb != NULL) {
		msg_rx->response_cb((struct audio_module_handle_private *)msg_rx->tx_handle,
				    &msg_rx->audio_data);
	}

=======
	}

	if (msg_rx->response_cb != NULL) {
		msg_rx->response_cb((struct audio_module_handle_private *)msg_rx->tx_handle,
				    &msg_rx->audio_data);
	}

>>>>>>> 0bace418
	data_fifo_block_free(handle->thread.msg_tx, (void *)msg_rx);

	return ret;
}

int audio_module_data_tx_rx(struct audio_module_handle *handle_tx,
			    struct audio_module_handle *handle_rx,
			    struct audio_data const *const audio_data_tx,
			    struct audio_data *audio_data_rx, k_timeout_t timeout)
{
	int ret;
	struct audio_module_message *msg_rx;
	size_t msg_rx_size;

	if (handle_tx == NULL || handle_rx == NULL) {
		LOG_ERR("Module handle is NULL");
		return -EINVAL;
	}

	if (!state_not_undefined(handle_tx->state) || !state_not_undefined(handle_rx->state)) {
		LOG_WRN("One or both of the modules are in an invalid state");
		return -ECANCELED;
	}

	if (!state_running(handle_tx->state) || !state_running(handle_rx->state)) {
		LOG_WRN("One or both of the modules are not running");
		return -ECANCELED;
	}

	if (!has_output_type(handle_tx->description->type) ||
	    !has_input_type(handle_rx->description->type)) {
		LOG_ERR("Modules are not of the right type for operation");
		return -ECANCELED;
	}

	if (audio_data_tx == NULL || audio_data_rx == NULL) {
		LOG_ERR("One or both of the audio data pointers are NULL");
		return -EINVAL;
	}

	if (handle_tx->thread.msg_rx == NULL || handle_rx->thread.msg_tx == NULL) {
		LOG_ERR("Modules have message queue set to NULL");
		return -EINVAL;
	}

	ret = data_tx(NULL, handle_rx, audio_data_tx, NULL);
	if (ret) {
		LOG_ERR("Failed to send audio data to module %s, ret %d", handle_tx->name, ret);
		return ret;
	}

	ret = data_fifo_pointer_last_filled_get(handle_rx->thread.msg_tx, (void **)&msg_rx,
						&msg_rx_size, timeout);
	if (ret) {
		LOG_ERR("Failed to retrieve audio data from module %s, ret %d", handle_tx->name,
			ret);
		return ret;
	}

	if (msg_rx->audio_data.data == NULL || msg_rx->audio_data.data_size == 0) {
		LOG_ERR("Data output buffer too small for received buffer from module %s "
			"(%d)",
			handle_tx->name, msg_rx->audio_data.data_size);

		data_fifo_block_free(handle_tx->thread.msg_tx, (void *)msg_rx);

		ret = -EINVAL;
	} else {
		memcpy(&audio_data_rx->meta, &msg_rx->audio_data.meta,
		       sizeof(struct audio_metadata));
		memcpy((uint8_t *)audio_data_rx->data, (uint8_t *)msg_rx->audio_data.data,
		       msg_rx->audio_data.data_size);
	}

	if (msg_rx->response_cb != NULL) {
		msg_rx->response_cb((struct audio_module_handle_private *)msg_rx->tx_handle,
				    &msg_rx->audio_data);
	}

	data_fifo_block_free(handle_tx->thread.msg_tx, (void *)msg_rx);

	return ret;
};

int audio_module_names_get(struct audio_module_handle const *const handle, char **base_name,
			   char *instance_name)
{
	if (handle == NULL || base_name == NULL || instance_name == NULL) {
		LOG_ERR("Input parameter is NULL");
		return -EINVAL;
	}

	if (!state_not_undefined(handle->state)) {
		LOG_WRN("Module %s is in an invalid state, %d, for get names", handle->name,
			handle->state);
		return -ECANCELED;
	}

	*base_name = handle->description->name;
	strcpy(instance_name, &handle->name[0]);

	return 0;
}

int audio_module_state_get(struct audio_module_handle const *const handle,
			   enum audio_module_state *state)
{
	if (handle == NULL || state == NULL) {
		LOG_ERR("Input parameter is NULL");
		return -EINVAL;
	}

	if (!state_not_undefined(handle->state)) {
		LOG_WRN("Module state is invalid");
		return -ECANCELED;
	}

	*state = handle->state;

	return 0;
};

int audio_module_number_channels_calculate(uint32_t locations, int8_t *number_channels)
{
	if (number_channels == NULL) {
		LOG_ERR("Invalid parameters");
		return -EINVAL;
	}

	*number_channels = 0;
	for (int i = 0; i < AUDIO_MODULE_LOCATIONS_NUM; i++) {
		*number_channels += locations & 1;
		locations >>= 1;
	}

	LOG_DBG("Found %d channel(s)", *number_channels);

	return 0;
}<|MERGE_RESOLUTION|>--- conflicted
+++ resolved
@@ -1067,14 +1067,11 @@
 		return ret;
 	}
 
-<<<<<<< HEAD
-=======
 	if (msg_rx == NULL) {
 		LOG_ERR("Failed to retrieve message from %s", handle->name);
-		return -ECANCELED;	
-	}
-
->>>>>>> 0bace418
+		return -ECANCELED;
+	}
+
 	if (msg_rx->audio_data.data == NULL ||
 	    msg_rx->audio_data.data_size > audio_data->data_size) {
 		LOG_ERR("Data output pointer NULL or not enough room for buffer from module %s",
@@ -1084,7 +1081,6 @@
 		memcpy(&audio_data->meta, &msg_rx->audio_data.meta, sizeof(struct audio_metadata));
 		memcpy((uint8_t *)audio_data->data, (uint8_t *)msg_rx->audio_data.data,
 		       msg_rx->audio_data.data_size);
-<<<<<<< HEAD
 	}
 
 	if (msg_rx->response_cb != NULL) {
@@ -1092,15 +1088,6 @@
 				    &msg_rx->audio_data);
 	}
 
-=======
-	}
-
-	if (msg_rx->response_cb != NULL) {
-		msg_rx->response_cb((struct audio_module_handle_private *)msg_rx->tx_handle,
-				    &msg_rx->audio_data);
-	}
-
->>>>>>> 0bace418
 	data_fifo_block_free(handle->thread.msg_tx, (void *)msg_rx);
 
 	return ret;
