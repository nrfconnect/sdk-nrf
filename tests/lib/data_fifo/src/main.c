--- conflicted
+++ resolved
@@ -31,28 +31,15 @@
 		      num_locked, line);
 }
 
-<<<<<<< HEAD
-ZTEST(suite_data_fifo, test_data_fifo_deinit_ok)
-{
-	DATA_FIFO_DEFINE(data_fifo, 8, 128);
-=======
 ZTEST(suite_data_fifo, test_data_fifo_uninit_ok)
 {
 #define BLOCKS_NUM 10
 	DATA_FIFO_DEFINE(data_fifo, 10, 128);
->>>>>>> 815e2de1
-
-	int ret;
-
-	ret = data_fifo_init(&data_fifo);
-	zassert_equal(ret, 0, "init did not return 0");
-<<<<<<< HEAD
-	zassert_equal(data_fifo->initialized, true, "init did not set initialise flag");
-
-	ret = data_fifo_deinit(&data_fifo);
-	zassert_equal(ret, 0, "deinit did not return 0");
-	zassert_equal(data_fifo->initialized, false, "deinit did not reset initialise flag");
-=======
+
+	int ret;
+
+	ret = data_fifo_init(&data_fifo);
+	zassert_equal(ret, 0, "init did not return 0");
 	zassert_equal(data_fifo.initialized, true, "init did not set initialise flag");
 
 	uint8_t *data_ptr;
@@ -84,7 +71,6 @@
 	zassert_equal(data_fifo.initialized, true, "init did not set initialise flag");
 
 	internal_test_remaining_elements(&data_fifo, 0, 0, __LINE__);
->>>>>>> 815e2de1
 }
 
 ZTEST(suite_data_fifo, test_data_fifo_init_ok)
